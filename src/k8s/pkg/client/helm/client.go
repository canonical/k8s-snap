--- conflicted
+++ resolved
@@ -58,11 +58,7 @@
 	get := action.NewGet(cfg)
 	release, err := get.Run(c.Name)
 	if err != nil {
-<<<<<<< HEAD
-		if errors.Is(err, driver.ErrReleaseNotFound) {
-=======
 		if !errors.Is(err, driver.ErrReleaseNotFound) {
->>>>>>> 2ee8e709
 			return false, fmt.Errorf("failed to get status of release %s: %w", c.Name, err)
 		}
 		isInstalled = false
