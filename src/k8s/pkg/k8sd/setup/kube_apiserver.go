--- conflicted
+++ resolved
@@ -49,11 +49,7 @@
 )
 
 // KubeAPIServer configures kube-apiserver on the local node.
-<<<<<<< HEAD
 func KubeAPIServer(snap snap.Snap, nodeIP net.IP, serviceCIDR string, authWebhookURL string, enableFrontProxy bool, datastore types.Datastore, authorizationMode string, extraArgs map[string]*string) error {
-=======
-func KubeAPIServer(snap snap.Snap, serviceCIDR string, authWebhookURL string, enableFrontProxy bool, datastore types.Datastore, authorizationMode string, extraArgs map[string]*string) error {
->>>>>>> 4c5f4493
 	authTokenWebhookConfigFile := path.Join(snap.ServiceExtraConfigDir(), "auth-token-webhook.conf")
 	authTokenWebhookFile, err := os.OpenFile(authTokenWebhookConfigFile, os.O_WRONLY|os.O_CREATE|os.O_TRUNC, 0600)
 	if err != nil {
@@ -101,11 +97,7 @@
 		return fmt.Errorf("unsupported datastore %s, must be one of %v", datastore.GetType(), SupportedDatastores)
 	}
 
-<<<<<<< HEAD
-	datastoreUpdateArgs, deleteArgs := datastore.ToKubeAPIServerArguments(snap, []string{nodeIP.String()})
-=======
 	datastoreUpdateArgs, deleteArgs := datastore.ToKubeAPIServerArguments(snap)
->>>>>>> 4c5f4493
 	for key, val := range datastoreUpdateArgs {
 		args[key] = val
 	}
