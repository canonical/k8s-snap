package setup_test

import (
	"net"
	"path"
	"testing"

	"github.com/canonical/k8s/pkg/k8sd/setup"
	"github.com/canonical/k8s/pkg/snap/mock"
	snaputil "github.com/canonical/k8s/pkg/snap/util"
	"github.com/canonical/k8s/pkg/utils"
	. "github.com/onsi/gomega"
)

// These values are hard-coded and need to be updated if the
// implementation changes.
var expectedControlPlaneLabels = "node-role.kubernetes.io/control-plane=,node-role.kubernetes.io/worker="
var expectedWorkerLabels = "node-role.kubernetes.io/worker="

var kubeletTLSCipherSuites = "TLS_ECDHE_ECDSA_WITH_AES_128_GCM_SHA256,TLS_ECDHE_ECDSA_WITH_AES_256_GCM_SHA384,TLS_ECDHE_ECDSA_WITH_CHACHA20_POLY1305,TLS_ECDHE_RSA_WITH_AES_128_GCM_SHA256,TLS_ECDHE_RSA_WITH_AES_256_GCM_SHA384,TLS_ECDHE_RSA_WITH_CHACHA20_POLY1305,TLS_RSA_WITH_AES_128_GCM_SHA256,TLS_RSA_WITH_AES_256_GCM_SHA384"

func mustSetupSnapAndDirectories(t *testing.T, createMock func(*mock.Snap, string)) (s *mock.Snap) {
	g := NewWithT(t)
	dir := t.TempDir()
	s = &mock.Snap{}
	createMock(s, dir)
	g.Expect(setup.EnsureAllDirectories(s)).To(Succeed())
	return s
}

func setKubeletMock(s *mock.Snap, dir string) {
	s.Mock = mock.Mock{
		KubernetesPKIDir:    path.Join(dir, "pki"),
		KubernetesConfigDir: path.Join(dir, "k8s-config"),
		KubeletRootDir:      path.Join(dir, "kubelet-root"),
		ServiceArgumentsDir: path.Join(dir, "args"),
		ContainerdSocketDir: path.Join(dir, "containerd-run"),
	}
}

func TestKubelet(t *testing.T) {
	t.Run("ControlPlaneArgs", func(t *testing.T) {
		g := NewWithT(t)

		// Create a mock snap
		s := mustSetupSnapAndDirectories(t, setKubeletMock)

		// Call the kubelet control plane setup function
		g.Expect(setup.KubeletControlPlane(s, "dev", net.ParseIP("192.168.0.1"), "10.152.1.1", "test-cluster.local", "provider")).To(Succeed())

		// Ensure the kubelet arguments file has the expected arguments and values
		tests := []struct {
			key         string
			expectedVal string
		}{
			{key: "--anonymous-auth", expectedVal: "false"},
			{key: "--authentication-token-webhook", expectedVal: "true"},
			{key: "--cert-dir", expectedVal: s.Mock.KubernetesPKIDir},
			{key: "--client-ca-file", expectedVal: path.Join(s.Mock.KubernetesPKIDir, "ca.crt")},
			{key: "--container-runtime-endpoint", expectedVal: path.Join(s.Mock.ContainerdSocketDir, "containerd.sock")},
			{key: "--containerd", expectedVal: path.Join(s.Mock.ContainerdSocketDir, "containerd.sock")},
			{key: "--eviction-hard", expectedVal: "'memory.available<100Mi,nodefs.available<1Gi,imagefs.available<1Gi'"},
			{key: "--fail-swap-on", expectedVal: "false"},
			{key: "--hostname-override", expectedVal: "dev"},
			{key: "--kubeconfig", expectedVal: path.Join(s.Mock.KubernetesConfigDir, "kubelet.conf")},
			{key: "--node-labels", expectedVal: expectedControlPlaneLabels},
			{key: "--read-only-port", expectedVal: "0"},
			{key: "--register-with-taints", expectedVal: ""},
			{key: "--root-dir", expectedVal: s.Mock.KubeletRootDir},
			{key: "--serialize-image-pulls", expectedVal: "false"},
			{key: "--tls-cipher-suites", expectedVal: kubeletTLSCipherSuites},
			{key: "--cloud-provider", expectedVal: "provider"},
			{key: "--cluster-dns", expectedVal: "10.152.1.1"},
			{key: "--cluster-domain", expectedVal: "test-cluster.local"},
			{key: "--node-ip", expectedVal: "192.168.0.1"},
		}
		for _, tc := range tests {
			t.Run(tc.key, func(t *testing.T) {
				g := NewWithT(t)
				val, err := snaputil.GetServiceArgument(s, "kubelet", tc.key)
				g.Expect(err).ToNot(HaveOccurred())
				g.Expect(tc.expectedVal).To(Equal(val))
			})
		}

		// Ensure the kubelet arguments file has exactly the expected number of arguments
		args, err := utils.ParseArgumentFile(path.Join(s.Mock.ServiceArgumentsDir, "kubelet"))
		g.Expect(err).ToNot(HaveOccurred())
		g.Expect(len(args)).To(Equal(len(tests)))
	})

	t.Run("ControlPlaneArgsNoOptional", func(t *testing.T) {
		g := NewWithT(t)

		// Create a mock snap
		s := mustSetupSnapAndDirectories(t, setKubeletMock)

		// Call the kubelet control plane setup function
		g.Expect(setup.KubeletControlPlane(s, "dev", nil, "", "", "")).To(BeNil())

		tests := []struct {
			key         string
			expectedVal string
		}{
			{key: "--anonymous-auth", expectedVal: "false"},
			{key: "--authentication-token-webhook", expectedVal: "true"},
			{key: "--cert-dir", expectedVal: s.Mock.KubernetesPKIDir},
			{key: "--client-ca-file", expectedVal: path.Join(s.Mock.KubernetesPKIDir, "ca.crt")},
			{key: "--container-runtime-endpoint", expectedVal: path.Join(s.Mock.ContainerdSocketDir, "containerd.sock")},
			{key: "--containerd", expectedVal: path.Join(s.Mock.ContainerdSocketDir, "containerd.sock")},
			{key: "--eviction-hard", expectedVal: "'memory.available<100Mi,nodefs.available<1Gi,imagefs.available<1Gi'"},
			{key: "--fail-swap-on", expectedVal: "false"},
			{key: "--hostname-override", expectedVal: "dev"},
			{key: "--kubeconfig", expectedVal: path.Join(s.Mock.KubernetesConfigDir, "kubelet.conf")},
			{key: "--node-labels", expectedVal: expectedControlPlaneLabels},
			{key: "--read-only-port", expectedVal: "0"},
			{key: "--register-with-taints", expectedVal: ""},
			{key: "--root-dir", expectedVal: s.Mock.KubeletRootDir},
			{key: "--serialize-image-pulls", expectedVal: "false"},
			{key: "--tls-cipher-suites", expectedVal: kubeletTLSCipherSuites},
		}
		for _, tc := range tests {
			t.Run(tc.key, func(t *testing.T) {
				g := NewWithT(t)
				val, err := snaputil.GetServiceArgument(s, "kubelet", tc.key)
				g.Expect(err).ToNot(HaveOccurred())
				g.Expect(tc.expectedVal).To(Equal(val))
			})
		}

		// Ensure the kubelet arguments file has exactly the expected number of arguments
		args, err := utils.ParseArgumentFile(path.Join(s.Mock.ServiceArgumentsDir, "kubelet"))
		g.Expect(err).ToNot(HaveOccurred())
		g.Expect(len(args)).To(Equal(len(tests)))
	})

	t.Run("WorkerArgs", func(t *testing.T) {
		g := NewWithT(t)

		// Create a mock snap
		s := mustSetupSnapAndDirectories(t, setKubeletMock)

		// Call the kubelet worker setup function
		g.Expect(setup.KubeletWorker(s, "dev", net.ParseIP("192.168.0.1"), "10.152.1.1", "test-cluster.local", "provider")).To(BeNil())

		// Ensure the kubelet arguments file has the expected arguments and values
		tests := []struct {
			key         string
			expectedVal string
		}{
			{key: "--anonymous-auth", expectedVal: "false"},
			{key: "--authentication-token-webhook", expectedVal: "true"},
			{key: "--cert-dir", expectedVal: s.Mock.KubernetesPKIDir},
			{key: "--client-ca-file", expectedVal: path.Join(s.Mock.KubernetesPKIDir, "ca.crt")},
			{key: "--container-runtime-endpoint", expectedVal: path.Join(s.Mock.ContainerdSocketDir, "containerd.sock")},
			{key: "--containerd", expectedVal: path.Join(s.Mock.ContainerdSocketDir, "containerd.sock")},
			{key: "--eviction-hard", expectedVal: "'memory.available<100Mi,nodefs.available<1Gi,imagefs.available<1Gi'"},
			{key: "--fail-swap-on", expectedVal: "false"},
			{key: "--hostname-override", expectedVal: "dev"},
			{key: "--kubeconfig", expectedVal: path.Join(s.Mock.KubernetesConfigDir, "kubelet.conf")},
			{key: "--node-labels", expectedVal: expectedWorkerLabels},
			{key: "--read-only-port", expectedVal: "0"},
			{key: "--register-with-taints", expectedVal: ""},
			{key: "--root-dir", expectedVal: s.Mock.KubeletRootDir},
			{key: "--serialize-image-pulls", expectedVal: "false"},
			{key: "--tls-cipher-suites", expectedVal: kubeletTLSCipherSuites},
			{key: "--cloud-provider", expectedVal: "provider"},
			{key: "--cluster-dns", expectedVal: "10.152.1.1"},
			{key: "--cluster-domain", expectedVal: "test-cluster.local"},
			{key: "--node-ip", expectedVal: "192.168.0.1"},
		}
		for _, tc := range tests {
			t.Run(tc.key, func(t *testing.T) {
				g := NewWithT(t)
				val, err := snaputil.GetServiceArgument(s, "kubelet", tc.key)
				g.Expect(err).ToNot(HaveOccurred())
				g.Expect(tc.expectedVal).To(Equal(val))
			})
		}

		// Ensure the kubelet arguments file has exactly the expected number of arguments
		args, err := utils.ParseArgumentFile(path.Join(s.Mock.ServiceArgumentsDir, "kubelet"))
		g.Expect(err).ToNot(HaveOccurred())
		g.Expect(len(args)).To(Equal(len(tests)))
	})

	t.Run("WorkerArgsNoOptional", func(t *testing.T) {
		g := NewWithT(t)

		// Create a mock snap
		s := mustSetupSnapAndDirectories(t, setKubeletMock)

		// Call the kubelet worker setup function
		g.Expect(setup.KubeletWorker(s, "dev", nil, "", "", "")).To(BeNil())

		// Ensure the kubelet arguments file has the expected arguments and values
		tests := []struct {
			key         string
			expectedVal string
		}{
			{key: "--anonymous-auth", expectedVal: "false"},
			{key: "--authentication-token-webhook", expectedVal: "true"},
			{key: "--cert-dir", expectedVal: s.Mock.KubernetesPKIDir},
			{key: "--client-ca-file", expectedVal: path.Join(s.Mock.KubernetesPKIDir, "ca.crt")},
			{key: "--container-runtime-endpoint", expectedVal: path.Join(s.Mock.ContainerdSocketDir, "containerd.sock")},
			{key: "--containerd", expectedVal: path.Join(s.Mock.ContainerdSocketDir, "containerd.sock")},
			{key: "--eviction-hard", expectedVal: "'memory.available<100Mi,nodefs.available<1Gi,imagefs.available<1Gi'"},
			{key: "--fail-swap-on", expectedVal: "false"},
			{key: "--hostname-override", expectedVal: "dev"},
			{key: "--kubeconfig", expectedVal: path.Join(s.Mock.KubernetesConfigDir, "kubelet.conf")},
			{key: "--node-labels", expectedVal: expectedWorkerLabels},
			{key: "--read-only-port", expectedVal: "0"},
			{key: "--register-with-taints", expectedVal: ""},
			{key: "--root-dir", expectedVal: s.Mock.KubeletRootDir},
			{key: "--serialize-image-pulls", expectedVal: "false"},
			{key: "--tls-cipher-suites", expectedVal: kubeletTLSCipherSuites},
		}
		for _, tc := range tests {
			t.Run(tc.key, func(t *testing.T) {
				g := NewWithT(t)
				val, err := snaputil.GetServiceArgument(s, "kubelet", tc.key)
				g.Expect(err).ToNot(HaveOccurred())
				g.Expect(tc.expectedVal).To(Equal(val))
			})
		}

		// Ensure the kubelet arguments file has exactly the expected number of arguments
		args, err := utils.ParseArgumentFile(path.Join(s.Mock.ServiceArgumentsDir, "kubelet"))
		g.Expect(err).ToNot(HaveOccurred())
		g.Expect(len(args)).To(Equal(len(tests)))
	})

<<<<<<< HEAD
	t.Run("MissingServiceArgumentsDir", func(t *testing.T) {
=======
	t.Run("ControlPlaneNoArgsDir", func(t *testing.T) {
>>>>>>> 52982707
		g := NewWithT(t)
		s := mustSetupSnapAndDirectories(t, setKubeletMock)

		s.Mock.ServiceArgumentsDir = "nonexistent"

<<<<<<< HEAD
		g.Expect(setup.KubeletControlPlane(s, "", nil, "", "", "")).ToNot(Succeed())
		g.Expect(setup.KubeletWorker(s, "", nil, "", "", "")).ToNot(Succeed())

		g.Expect(setup.KubeletControlPlane(s, "dev", net.ParseIP("192.168.0.1"), "10.152.1.1", "test-cluster.local", "provider")).ToNot(Succeed())
=======
		g.Expect(setup.KubeletControlPlane(s, "dev", net.ParseIP("192.168.0.1"), "10.152.1.1", "test-cluster.local", "provider")).ToNot(Succeed())
	})

	t.Run("WorkerNoArgsDir", func(t *testing.T) {
		g := NewWithT(t)
		s := mustSetupSnapAndDirectories(t, setKubeletMock)

		s.Mock.ServiceArgumentsDir = "nonexistent"

>>>>>>> 52982707
		g.Expect(setup.KubeletWorker(s, "dev", net.ParseIP("192.168.0.1"), "10.152.1.1", "test-cluster.local", "provider")).ToNot(Succeed())
	})
}<|MERGE_RESOLUTION|>--- conflicted
+++ resolved
@@ -230,23 +230,13 @@
 		g.Expect(len(args)).To(Equal(len(tests)))
 	})
 
-<<<<<<< HEAD
-	t.Run("MissingServiceArgumentsDir", func(t *testing.T) {
-=======
 	t.Run("ControlPlaneNoArgsDir", func(t *testing.T) {
->>>>>>> 52982707
 		g := NewWithT(t)
 		s := mustSetupSnapAndDirectories(t, setKubeletMock)
 
 		s.Mock.ServiceArgumentsDir = "nonexistent"
-
-<<<<<<< HEAD
-		g.Expect(setup.KubeletControlPlane(s, "", nil, "", "", "")).ToNot(Succeed())
-		g.Expect(setup.KubeletWorker(s, "", nil, "", "", "")).ToNot(Succeed())
-
+    
 		g.Expect(setup.KubeletControlPlane(s, "dev", net.ParseIP("192.168.0.1"), "10.152.1.1", "test-cluster.local", "provider")).ToNot(Succeed())
-=======
-		g.Expect(setup.KubeletControlPlane(s, "dev", net.ParseIP("192.168.0.1"), "10.152.1.1", "test-cluster.local", "provider")).ToNot(Succeed())
 	})
 
 	t.Run("WorkerNoArgsDir", func(t *testing.T) {
@@ -255,7 +245,6 @@
 
 		s.Mock.ServiceArgumentsDir = "nonexistent"
 
->>>>>>> 52982707
 		g.Expect(setup.KubeletWorker(s, "dev", net.ParseIP("192.168.0.1"), "10.152.1.1", "test-cluster.local", "provider")).ToNot(Succeed())
 	})
 }