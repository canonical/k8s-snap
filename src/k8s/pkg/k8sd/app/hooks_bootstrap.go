package app

import (
	"bytes"
	"context"
	"crypto/tls"
	"database/sql"
	"encoding/json"
	"fmt"
	"net"
	"net/http"
	"path"
	"time"

	apiv1 "github.com/canonical/k8s/api/v1"
	"github.com/canonical/k8s/pkg/component"
	"github.com/canonical/k8s/pkg/k8sd/database"
	"github.com/canonical/k8s/pkg/k8sd/pki"
	"github.com/canonical/k8s/pkg/k8sd/setup"
	"github.com/canonical/k8s/pkg/k8sd/types"
	"github.com/canonical/k8s/pkg/snap"
	snaputil "github.com/canonical/k8s/pkg/snap/util"
	"github.com/canonical/k8s/pkg/utils"
	"github.com/canonical/k8s/pkg/utils/k8s"
	"github.com/canonical/k8s/pkg/utils/vals"
	"github.com/canonical/microcluster/state"
	"github.com/mitchellh/mapstructure"
)

// onBootstrap is called after we bootstrap the first cluster node.
// onBootstrap configures local services then writes the cluster config on the database.
func onBootstrap(s *state.State, initConfig map[string]string) error {
	if workerToken, ok := initConfig["workerToken"]; ok {
		return onBootstrapWorkerNode(s, workerToken)
	}

	return onBootstrapControlPlane(s, initConfig)
}

func onBootstrapWorkerNode(s *state.State, encodedToken string) error {
	token := &types.InternalWorkerNodeToken{}
	if err := token.Decode(encodedToken); err != nil {
		return fmt.Errorf("failed to parse worker token: %w", err)
	}

	if len(token.JoinAddresses) == 0 {
		return fmt.Errorf("empty list of control plane addresses")
	}
	nodeIP := net.ParseIP(s.Address().Hostname())
	if nodeIP == nil {
		return fmt.Errorf("failed to parse node IP address %s", s.Address().Hostname())
	}

	// TODO(neoaggelos): figure out how to use the microcluster client instead

	// create an HTTP client that ignores https
	httpClient := &http.Client{
		Timeout: 10 * time.Second,
		Transport: &http.Transport{
			TLSClientConfig: &tls.Config{
				InsecureSkipVerify: true,
			},
		},
	}

	type wrappedResponse struct {
		Error    string                       `json:"error"`
		Metadata apiv1.WorkerNodeInfoResponse `json:"metadata"`
	}

	requestBody, err := json.Marshal(apiv1.WorkerNodeInfoRequest{Address: nodeIP.String()})
	if err != nil {
		return fmt.Errorf("failed to prepare worker info request: %w", err)
	}

	httpRequest, err := http.NewRequest("POST", fmt.Sprintf("https://%s/1.0/k8sd/worker/info", token.JoinAddresses[0]), bytes.NewBuffer(requestBody))
	if err != nil {
		return fmt.Errorf("failed to prepare HTTP request: %w", err)
	}
	httpRequest.Header.Add("worker-name", s.Name())
	httpRequest.Header.Add("worker-token", token.Secret)

	httpResponse, err := httpClient.Do(httpRequest)
	if err != nil {
		return fmt.Errorf("failed to POST %s: %w", httpRequest.URL.String(), err)
	}
	defer httpResponse.Body.Close()
	var wrappedResp wrappedResponse
	if err := json.NewDecoder(httpResponse.Body).Decode(&wrappedResp); err != nil {
		return fmt.Errorf("failed to parse HTTP response: %w", err)
	}
	if httpResponse.StatusCode != 200 {
		return fmt.Errorf("HTTP request for worker node info failed: %s", wrappedResp.Error)
	}
	response := wrappedResp.Metadata

	snap := snap.SnapFromContext(s.Context)

	// Create directories
	if err := setup.EnsureAllDirectories(snap); err != nil {
		return fmt.Errorf("failed to create directories: %w", err)
	}

	// Certificates
	certificates := &pki.WorkerNodePKI{
		CACert:      response.CA,
		KubeletCert: response.KubeletCert,
		KubeletKey:  response.KubeletKey,
	}
	if err := certificates.CompleteCertificates(); err != nil {
		return fmt.Errorf("failed to initialize worker node certificates: %w", err)
	}
	if err := setup.EnsureWorkerPKI(snap, certificates); err != nil {
		return fmt.Errorf("failed to write worker node certificates: %w", err)
	}

	// Kubeconfigs
	if err := setup.Kubeconfig(path.Join(snap.KubernetesConfigDir(), "kubelet.conf"), response.KubeletToken, "127.0.0.1:6443", certificates.CACert); err != nil {
		return fmt.Errorf("failed to generate kubelet kubeconfig: %w", err)
	}
	if err := setup.Kubeconfig(path.Join(snap.KubernetesConfigDir(), "proxy.conf"), response.KubeProxyToken, "127.0.0.1:6443", certificates.CACert); err != nil {
		return fmt.Errorf("failed to generate kube-proxy kubeconfig: %w", err)
	}

	// Worker node services
	if err := setup.Containerd(snap, nil); err != nil {
		return fmt.Errorf("failed to configure containerd: %w", err)
	}
	if err := setup.KubeletWorker(snap, s.Name(), nodeIP, response.ClusterDNS, response.ClusterDomain, response.CloudProvider); err != nil {
		return fmt.Errorf("failed to configure kubelet: %w", err)
	}
	if err := setup.KubeProxy(s.Context, snap, s.Name(), response.PodCIDR); err != nil {
		return fmt.Errorf("failed to configure kube-proxy: %w", err)
	}
	if err := setup.K8sAPIServerProxy(snap, response.APIServers); err != nil {
		return fmt.Errorf("failed to configure kube-proxy: %w", err)
	}

	// TODO(berkayoz): remove the lock on cleanup
	if err := snaputil.MarkAsWorkerNode(snap, true); err != nil {
		return fmt.Errorf("failed to mark node as worker: %w", err)
	}

	// Start services
	if err := snaputil.StartWorkerServices(s.Context, snap); err != nil {
		return fmt.Errorf("failed to start worker services: %w", err)
	}

	return nil
}

func onBootstrapControlPlane(s *state.State, initConfig map[string]string) error {
	snap := snap.SnapFromContext(s.Context)

	bootstrapConfig, err := apiv1.BootstrapConfigFromMap(initConfig)
	if err != nil {
		return fmt.Errorf("failed to unmarshal bootstrap config: %w", err)
	}

	cfg := types.ClusterConfigFromBootstrapConfig(bootstrapConfig)
	cfg.SetDefaults()
	if err := cfg.Validate(); err != nil {
		return fmt.Errorf("invalid cluster configuration: %w", err)
	}

	nodeIP := net.ParseIP(s.Address().Hostname())
	if nodeIP == nil {
		return fmt.Errorf("failed to parse node IP address %q", s.Address().Hostname())
	}

	// Create directories
	if err := setup.EnsureAllDirectories(snap); err != nil {
		return fmt.Errorf("failed to create directories: %w", err)
	}

	// cfg.Network.ServiceCIDR may be "IPv4CIDR[,IPv6CIDR]". get the first ip from CIDR(s).
	serviceIPs, err := utils.GetKubernetesServiceIPsFromServiceCIDRs(cfg.Network.GetServiceCIDR())
	if err != nil {
		return fmt.Errorf("failed to get IP address(es) from ServiceCIDR %q: %w", cfg.Network.GetServiceCIDR(), err)
	}

	switch cfg.Datastore.GetType() {
	case "k8s-dqlite":
		certificates := pki.NewK8sDqlitePKI(pki.K8sDqlitePKIOpts{
			Hostname:          s.Name(),
			IPSANs:            []net.IP{{127, 0, 0, 1}},
			Years:             20,
			AllowSelfSignedCA: true,
		})
		if err := certificates.CompleteCertificates(); err != nil {
			return fmt.Errorf("failed to initialize k8s-dqlite certificates: %w", err)
		}
		if err := setup.EnsureK8sDqlitePKI(snap, certificates); err != nil {
			return fmt.Errorf("failed to write k8s-dqlite certificates: %w", err)
		}

<<<<<<< HEAD
		cfg.Datastore.K8sDqliteCert = vals.Pointer(certificates.K8sDqliteCert)
		cfg.Datastore.K8sDqliteKey = vals.Pointer(certificates.K8sDqliteKey)
=======
		cfg.Certificates.K8sDqliteCert = certificates.K8sDqliteCert
		cfg.Certificates.K8sDqliteKey = certificates.K8sDqliteKey

>>>>>>> 2ef77f69
	case "external":
		certificates := &pki.ExternalDatastorePKI{
			DatastoreCACert:     cfg.Datastore.GetExternalCACert(),
			DatastoreClientCert: cfg.Datastore.GetExternalClientCert(),
			DatastoreClientKey:  cfg.Datastore.GetExternalClientKey(),
		}
		if err := certificates.CheckCertificates(); err != nil {
			return fmt.Errorf("failed to initialize external datastore certificates: %w", err)
		}
		if err := setup.EnsureExtDatastorePKI(snap, certificates); err != nil {
			return fmt.Errorf("failed to write external datastore certificates: %w", err)
		}
	default:
		return fmt.Errorf("unsupported datastore %s, must be one of %v", cfg.Datastore.GetType(), setup.SupportedDatastores)
	}

	extraIPs, extraNames := utils.SplitIPAndDNSSANs(bootstrapConfig.ExtraSANs)

	IPSANs := append(append([]net.IP{nodeIP}, serviceIPs...), extraIPs...)

	// Certificates
	certificates := pki.NewControlPlanePKI(pki.ControlPlanePKIOpts{
		Hostname:                  s.Name(),
		IPSANs:                    IPSANs,
		DNSSANs:                   extraNames,
		Years:                     20,
		AllowSelfSignedCA:         true,
		IncludeMachineAddressSANs: true,
	})
	if err := certificates.CompleteCertificates(); err != nil {
		return fmt.Errorf("failed to initialize control plane certificates: %w", err)
	}
	if err := setup.EnsureControlPlanePKI(snap, certificates); err != nil {
		return fmt.Errorf("failed to write control plane certificates: %w", err)
	}

	// Add certificates to the cluster config
	cfg.Certificates.CACert = vals.Pointer(certificates.CACert)
	cfg.Certificates.CAKey = vals.Pointer(certificates.CAKey)
	cfg.Certificates.FrontProxyCACert = vals.Pointer(certificates.FrontProxyCACert)
	cfg.Certificates.FrontProxyCAKey = vals.Pointer(certificates.FrontProxyCAKey)
	cfg.Certificates.APIServerKubeletClientCert = vals.Pointer(certificates.APIServerKubeletClientCert)
	cfg.Certificates.APIServerKubeletClientKey = vals.Pointer(certificates.APIServerKubeletClientKey)
	cfg.Certificates.ServiceAccountKey = vals.Pointer(certificates.ServiceAccountKey)

	// Generate kubeconfigs
<<<<<<< HEAD
	for _, kubeconfig := range []struct {
		file     string
		username string
		groups   []string
	}{
		{file: "admin.conf", username: "kubernetes-admin", groups: []string{"system:masters"}},
		{file: "controller.conf", username: "system:kube-controller-manager"},
		{file: "proxy.conf", username: "system:kube-proxy"},
		{file: "scheduler.conf", username: "system:kube-scheduler"},
		{file: "kubelet.conf", username: fmt.Sprintf("system:node:%s", s.Name()), groups: []string{"system:nodes"}},
	} {
		token, err := impl.GetOrCreateAuthToken(s.Context, s, kubeconfig.username, kubeconfig.groups)
		if err != nil {
			return fmt.Errorf("failed to generate token for username=%s groups=%v: %w", kubeconfig.username, kubeconfig.groups, err)
		}
		if err := setup.Kubeconfig(path.Join(snap.KubernetesConfigDir(), kubeconfig.file), token, fmt.Sprintf("127.0.0.1:%d", cfg.APIServer.GetSecurePort()), cfg.Certificates.GetCACert()); err != nil {
			return fmt.Errorf("failed to write kubeconfig %s: %w", kubeconfig.file, err)
		}
=======
	if err := setupKubeconfigs(s, snap.KubernetesConfigDir(), cfg.APIServer.SecurePort, cfg.Certificates.CACert); err != nil {
		return fmt.Errorf("failed to generate kubeconfigs: %w", err)
>>>>>>> 2ef77f69
	}

	// Configure datastore
	switch cfg.Datastore.GetType() {
	case "k8s-dqlite":
		if err := setup.K8sDqlite(snap, fmt.Sprintf("%s:%d", nodeIP.String(), cfg.Datastore.GetK8sDqlitePort()), nil); err != nil {
			return fmt.Errorf("failed to configure k8s-dqlite: %w", err)
		}
	case "external":
	default:
		return fmt.Errorf("unsupported datastore %s, must be one of %v", cfg.Datastore.GetType(), setup.SupportedDatastores)
	}

	// Configure services
<<<<<<< HEAD
	if err := setup.Containerd(snap, nil); err != nil {
		return fmt.Errorf("failed to configure containerd: %w", err)
	}
	if err := setup.KubeletControlPlane(snap, s.Name(), nodeIP, cfg.Kubelet.GetClusterDNS(), cfg.Kubelet.GetClusterDomain(), cfg.Kubelet.GetCloudProvider()); err != nil {
		return fmt.Errorf("failed to configure kubelet: %w", err)
	}
	if err := setup.KubeProxy(s.Context, snap, s.Name(), cfg.Network.GetPodCIDR()); err != nil {
		return fmt.Errorf("failed to configure kube-proxy: %w", err)
	}
	if err := setup.KubeControllerManager(snap); err != nil {
		return fmt.Errorf("failed to configure kube-controller-manager: %w", err)
	}
	if err := setup.KubeScheduler(snap); err != nil {
		return fmt.Errorf("failed to configure kube-scheduler: %w", err)
	}

	if err := setup.KubeAPIServer(snap, cfg.Network.GetServiceCIDR(), s.Address().Path("1.0", "kubernetes", "auth", "webhook").String(), true, cfg.Datastore.GetType(), cfg.Datastore.GetExternalURL(), cfg.APIServer.GetAuthorizationMode()); err != nil {
		return fmt.Errorf("failed to configure kube-apiserver: %w", err)
=======
	if err := setupControlPlaneServices(snap, s, cfg, nodeIP); err != nil {
		return fmt.Errorf("failed to configure services: %w", err)
>>>>>>> 2ef77f69
	}

	// Write cluster configuration to dqlite
	if err := s.Database.Transaction(s.Context, func(ctx context.Context, tx *sql.Tx) error {
		if _, err := database.SetClusterConfig(ctx, tx, cfg); err != nil {
			return fmt.Errorf("failed to write cluster configuration: %w", err)
		}
		return nil
	}); err != nil {
		return fmt.Errorf("database transaction to update cluster configuration failed: %w", err)
	}

	// Start services
<<<<<<< HEAD
	switch cfg.Datastore.GetType() {
	case "k8s-dqlite":
		if err := snaputil.StartK8sDqliteServices(s.Context, snap); err != nil {
			return fmt.Errorf("failed to start control plane services: %w", err)
		}
	case "external":
	default:
		return fmt.Errorf("unsupported datastore %s, must be one of %v", cfg.Datastore.GetType(), setup.SupportedDatastores)
=======
	if err := startControlPlaneServices(s.Context, snap, cfg.APIServer.Datastore); err != nil {
		return fmt.Errorf("failed to start services: %w", err)
>>>>>>> 2ef77f69
	}

	// Wait until Kube-API server is ready
	if err := waitApiServerReady(s.Context, snap); err != nil {
		return fmt.Errorf("kube-apiserver did not become ready in time: %w", err)
	}

	// TODO(neoaggelos): the work below should be a POST /cluster/config

	if cfg.Network.GetEnabled() {
		if err := component.ReconcileNetworkComponent(s.Context, snap, vals.Pointer(false), vals.Pointer(true), cfg); err != nil {
			return fmt.Errorf("failed to reconcile network: %w", err)
		}
	}

	if cfg.DNS.GetEnabled() {
		dnsIP, _, err := component.ReconcileDNSComponent(s.Context, snap, vals.Pointer(false), vals.Pointer(true), cfg)
		if err != nil {
			return fmt.Errorf("failed to reconcile dns: %w", err)
		}

		// If DNS IP is not empty, update cluster configuration
		if dnsIP != "" {
			if err := s.Database.Transaction(s.Context, func(ctx context.Context, tx *sql.Tx) error {
				if _, err := database.SetClusterConfig(ctx, tx, types.ClusterConfig{
					Kubelet: types.Kubelet{
						ClusterDNS: vals.Pointer(dnsIP),
					},
				}); err != nil {
					return fmt.Errorf("failed to update cluster configuration for dns=%s: %w", dnsIP, err)
				}
				return nil
			}); err != nil {
				return fmt.Errorf("database transaction to update cluster configuration failed: %w", err)
			}
		}

		var data map[string]string
		if err := mapstructure.Decode(types.NodeConfig{
			ClusterDNS:    dnsIP,
			ClusterDomain: cfg.Kubelet.ClusterDomain,
		}, &data); err != nil {
			return fmt.Errorf("failed to encode node config: %w", err)
		}

		client, err := k8s.NewClient(snap.KubernetesRESTClientGetter(""))
		if err != nil {
			return fmt.Errorf("failed to create kubernetes client: %w", err)
		}

		if _, err := client.UpdateConfigMap(s.Context, "kube-system", "k8sd-config", data); err != nil {
			return fmt.Errorf("failed to update node configs: %w", err)
		}
	}

	if cfg.LocalStorage.GetEnabled() {
		if err := component.ReconcileLocalStorageComponent(s.Context, snap, vals.Pointer(false), vals.Pointer(true), cfg); err != nil {
			return fmt.Errorf("failed to reconcile local-storage: %w", err)
		}
	}

	if cfg.Gateway.GetEnabled() {
		if err := component.ReconcileGatewayComponent(s.Context, snap, vals.Pointer(false), vals.Pointer(true), cfg); err != nil {
			return fmt.Errorf("failed to reconcile gateway: %w", err)
		}
	}

	if cfg.Ingress.GetEnabled() {
		if err := component.ReconcileIngressComponent(s.Context, snap, vals.Pointer(false), vals.Pointer(true), cfg); err != nil {
			return fmt.Errorf("failed to reconcile ingress: %w", err)
		}
	}

	if cfg.LoadBalancer.GetEnabled() {
		if err := component.ReconcileLoadBalancerComponent(s.Context, snap, vals.Pointer(false), vals.Pointer(true), cfg); err != nil {
			return fmt.Errorf("failed to reconcile load-balancer: %w", err)
		}
	}

	if cfg.MetricsServer.GetEnabled() {
		if err := component.ReconcileMetricsServerComponent(s.Context, snap, vals.Pointer(false), vals.Pointer(true), cfg); err != nil {
			return fmt.Errorf("failed to reconcile metrics-server: %w", err)
		}
	}

	return nil
}<|MERGE_RESOLUTION|>--- conflicted
+++ resolved
@@ -194,14 +194,8 @@
 			return fmt.Errorf("failed to write k8s-dqlite certificates: %w", err)
 		}
 
-<<<<<<< HEAD
 		cfg.Datastore.K8sDqliteCert = vals.Pointer(certificates.K8sDqliteCert)
 		cfg.Datastore.K8sDqliteKey = vals.Pointer(certificates.K8sDqliteKey)
-=======
-		cfg.Certificates.K8sDqliteCert = certificates.K8sDqliteCert
-		cfg.Certificates.K8sDqliteKey = certificates.K8sDqliteKey
-
->>>>>>> 2ef77f69
 	case "external":
 		certificates := &pki.ExternalDatastorePKI{
 			DatastoreCACert:     cfg.Datastore.GetExternalCACert(),
@@ -248,29 +242,8 @@
 	cfg.Certificates.ServiceAccountKey = vals.Pointer(certificates.ServiceAccountKey)
 
 	// Generate kubeconfigs
-<<<<<<< HEAD
-	for _, kubeconfig := range []struct {
-		file     string
-		username string
-		groups   []string
-	}{
-		{file: "admin.conf", username: "kubernetes-admin", groups: []string{"system:masters"}},
-		{file: "controller.conf", username: "system:kube-controller-manager"},
-		{file: "proxy.conf", username: "system:kube-proxy"},
-		{file: "scheduler.conf", username: "system:kube-scheduler"},
-		{file: "kubelet.conf", username: fmt.Sprintf("system:node:%s", s.Name()), groups: []string{"system:nodes"}},
-	} {
-		token, err := impl.GetOrCreateAuthToken(s.Context, s, kubeconfig.username, kubeconfig.groups)
-		if err != nil {
-			return fmt.Errorf("failed to generate token for username=%s groups=%v: %w", kubeconfig.username, kubeconfig.groups, err)
-		}
-		if err := setup.Kubeconfig(path.Join(snap.KubernetesConfigDir(), kubeconfig.file), token, fmt.Sprintf("127.0.0.1:%d", cfg.APIServer.GetSecurePort()), cfg.Certificates.GetCACert()); err != nil {
-			return fmt.Errorf("failed to write kubeconfig %s: %w", kubeconfig.file, err)
-		}
-=======
-	if err := setupKubeconfigs(s, snap.KubernetesConfigDir(), cfg.APIServer.SecurePort, cfg.Certificates.CACert); err != nil {
+	if err := setupKubeconfigs(s, snap.KubernetesConfigDir(), cfg.APIServer.GetSecurePort(), cfg.Certificates.GetCACert()); err != nil {
 		return fmt.Errorf("failed to generate kubeconfigs: %w", err)
->>>>>>> 2ef77f69
 	}
 
 	// Configure datastore
@@ -285,29 +258,8 @@
 	}
 
 	// Configure services
-<<<<<<< HEAD
-	if err := setup.Containerd(snap, nil); err != nil {
-		return fmt.Errorf("failed to configure containerd: %w", err)
-	}
-	if err := setup.KubeletControlPlane(snap, s.Name(), nodeIP, cfg.Kubelet.GetClusterDNS(), cfg.Kubelet.GetClusterDomain(), cfg.Kubelet.GetCloudProvider()); err != nil {
-		return fmt.Errorf("failed to configure kubelet: %w", err)
-	}
-	if err := setup.KubeProxy(s.Context, snap, s.Name(), cfg.Network.GetPodCIDR()); err != nil {
-		return fmt.Errorf("failed to configure kube-proxy: %w", err)
-	}
-	if err := setup.KubeControllerManager(snap); err != nil {
-		return fmt.Errorf("failed to configure kube-controller-manager: %w", err)
-	}
-	if err := setup.KubeScheduler(snap); err != nil {
-		return fmt.Errorf("failed to configure kube-scheduler: %w", err)
-	}
-
-	if err := setup.KubeAPIServer(snap, cfg.Network.GetServiceCIDR(), s.Address().Path("1.0", "kubernetes", "auth", "webhook").String(), true, cfg.Datastore.GetType(), cfg.Datastore.GetExternalURL(), cfg.APIServer.GetAuthorizationMode()); err != nil {
-		return fmt.Errorf("failed to configure kube-apiserver: %w", err)
-=======
 	if err := setupControlPlaneServices(snap, s, cfg, nodeIP); err != nil {
 		return fmt.Errorf("failed to configure services: %w", err)
->>>>>>> 2ef77f69
 	}
 
 	// Write cluster configuration to dqlite
@@ -321,19 +273,8 @@
 	}
 
 	// Start services
-<<<<<<< HEAD
-	switch cfg.Datastore.GetType() {
-	case "k8s-dqlite":
-		if err := snaputil.StartK8sDqliteServices(s.Context, snap); err != nil {
-			return fmt.Errorf("failed to start control plane services: %w", err)
-		}
-	case "external":
-	default:
-		return fmt.Errorf("unsupported datastore %s, must be one of %v", cfg.Datastore.GetType(), setup.SupportedDatastores)
-=======
-	if err := startControlPlaneServices(s.Context, snap, cfg.APIServer.Datastore); err != nil {
+	if err := startControlPlaneServices(s.Context, snap, cfg.Datastore.GetType()); err != nil {
 		return fmt.Errorf("failed to start services: %w", err)
->>>>>>> 2ef77f69
 	}
 
 	// Wait until Kube-API server is ready
@@ -373,8 +314,8 @@
 
 		var data map[string]string
 		if err := mapstructure.Decode(types.NodeConfig{
-			ClusterDNS:    dnsIP,
-			ClusterDomain: cfg.Kubelet.ClusterDomain,
+			ClusterDNS:    cfg.Kubelet.GetClusterDNS(),
+			ClusterDomain: cfg.Kubelet.GetClusterDomain(),
 		}, &data); err != nil {
 			return fmt.Errorf("failed to encode node config: %w", err)
 		}
