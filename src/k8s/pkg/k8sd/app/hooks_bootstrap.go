package app

import (
	"bytes"
	"context"
	"crypto/tls"
	"database/sql"
	"encoding/json"
	"fmt"
	"net"
	"net/http"
	"path"
	"time"

	apiv1 "github.com/canonical/k8s/api/v1"
	"github.com/canonical/k8s/pkg/component"
	"github.com/canonical/k8s/pkg/k8sd/database"
	"github.com/canonical/k8s/pkg/k8sd/pki"
	"github.com/canonical/k8s/pkg/k8sd/setup"
	"github.com/canonical/k8s/pkg/k8sd/types"
	"github.com/canonical/k8s/pkg/snap"
	snaputil "github.com/canonical/k8s/pkg/snap/util"
	"github.com/canonical/k8s/pkg/utils"
	"github.com/canonical/k8s/pkg/utils/vals"
	"github.com/canonical/microcluster/state"
)

// onBootstrap is called after we bootstrap the first cluster node.
// onBootstrap configures local services then writes the cluster config on the database.
func onBootstrap(s *state.State, initConfig map[string]string) error {
	if workerToken, ok := initConfig["workerToken"]; ok {
		return onBootstrapWorkerNode(s, workerToken)
	}

	return onBootstrapControlPlane(s, initConfig)
}

func onBootstrapWorkerNode(s *state.State, encodedToken string) error {
	token := &types.InternalWorkerNodeToken{}
	if err := token.Decode(encodedToken); err != nil {
		return fmt.Errorf("failed to parse worker token: %w", err)
	}

	if len(token.JoinAddresses) == 0 {
		return fmt.Errorf("empty list of control plane addresses")
	}
	nodeIP := net.ParseIP(s.Address().Hostname())
	if nodeIP == nil {
		return fmt.Errorf("failed to parse node IP address %s", s.Address().Hostname())
	}

	// TODO(neoaggelos): figure out how to use the microcluster client instead

	// create an HTTP client that ignores https
	httpClient := &http.Client{
		Timeout: 10 * time.Second,
		Transport: &http.Transport{
			TLSClientConfig: &tls.Config{
				InsecureSkipVerify: true,
			},
		},
	}

	type wrappedResponse struct {
		Error    string                       `json:"error"`
		Metadata apiv1.WorkerNodeInfoResponse `json:"metadata"`
	}

	requestBody, err := json.Marshal(apiv1.WorkerNodeInfoRequest{Address: nodeIP.String()})
	if err != nil {
		return fmt.Errorf("failed to prepare worker info request: %w", err)
	}

	httpRequest, err := http.NewRequest("POST", fmt.Sprintf("https://%s/1.0/k8sd/worker/info", token.JoinAddresses[0]), bytes.NewBuffer(requestBody))
	if err != nil {
		return fmt.Errorf("failed to prepare HTTP request: %w", err)
	}
	httpRequest.Header.Add("worker-name", s.Name())
	httpRequest.Header.Add("worker-token", token.Secret)

	httpResponse, err := httpClient.Do(httpRequest)
	if err != nil {
		return fmt.Errorf("failed to POST %s: %w", httpRequest.URL.String(), err)
	}
	defer httpResponse.Body.Close()
	var wrappedResp wrappedResponse
	if err := json.NewDecoder(httpResponse.Body).Decode(&wrappedResp); err != nil {
		return fmt.Errorf("failed to parse HTTP response: %w", err)
	}
	if httpResponse.StatusCode != 200 {
		return fmt.Errorf("HTTP request for worker node info failed: %s", wrappedResp.Error)
	}
	response := wrappedResp.Metadata

	snap := snap.SnapFromContext(s.Context)

	// Create directories
	if err := setup.EnsureAllDirectories(snap); err != nil {
		return fmt.Errorf("failed to create directories: %w", err)
	}

	// Certificates
	certificates := &pki.WorkerNodePKI{
		CACert:      response.CA,
		KubeletCert: response.KubeletCert,
		KubeletKey:  response.KubeletKey,
	}
	if err := certificates.CompleteCertificates(); err != nil {
		return fmt.Errorf("failed to initialize worker node certificates: %w", err)
	}
	if err := setup.EnsureWorkerPKI(snap, certificates); err != nil {
		return fmt.Errorf("failed to write worker node certificates: %w", err)
	}

	// Kubeconfigs
	if err := setup.Kubeconfig(path.Join(snap.KubernetesConfigDir(), "kubelet.conf"), response.KubeletToken, "127.0.0.1:6443", certificates.CACert); err != nil {
		return fmt.Errorf("failed to generate kubelet kubeconfig: %w", err)
	}
	if err := setup.Kubeconfig(path.Join(snap.KubernetesConfigDir(), "proxy.conf"), response.KubeProxyToken, "127.0.0.1:6443", certificates.CACert); err != nil {
		return fmt.Errorf("failed to generate kube-proxy kubeconfig: %w", err)
	}

	// Worker node services
	if err := setup.Containerd(snap, nil); err != nil {
		return fmt.Errorf("failed to configure containerd: %w", err)
	}
	if err := setup.KubeletWorker(snap, s.Name(), nodeIP, response.ClusterDNS, response.ClusterDomain, response.CloudProvider); err != nil {
		return fmt.Errorf("failed to configure kubelet: %w", err)
	}
	if err := setup.KubeProxy(s.Context, snap, s.Name(), response.PodCIDR); err != nil {
		return fmt.Errorf("failed to configure kube-proxy: %w", err)
	}
	if err := setup.K8sAPIServerProxy(snap, response.APIServers); err != nil {
		return fmt.Errorf("failed to configure kube-proxy: %w", err)
	}

	// TODO(berkayoz): remove the lock on cleanup
	if err := snaputil.MarkAsWorkerNode(snap, true); err != nil {
		return fmt.Errorf("failed to mark node as worker: %w", err)
	}

	// Start services
	if err := snaputil.StartWorkerServices(s.Context, snap); err != nil {
		return fmt.Errorf("failed to start worker services: %w", err)
	}

	return nil
}

func onBootstrapControlPlane(s *state.State, initConfig map[string]string) error {
	snap := snap.SnapFromContext(s.Context)

	bootstrapConfig, err := apiv1.BootstrapConfigFromMap(initConfig)
	if err != nil {
		return fmt.Errorf("failed to unmarshal bootstrap config: %w", err)
	}

	cfg := types.ClusterConfigFromBootstrapConfig(bootstrapConfig)
	cfg.SetDefaults()
	if err := cfg.Validate(); err != nil {
		return fmt.Errorf("invalid cluster configuration: %w", err)
	}

	nodeIP := net.ParseIP(s.Address().Hostname())
	if nodeIP == nil {
		return fmt.Errorf("failed to parse node IP address %q", s.Address().Hostname())
	}

	// Create directories
	if err := setup.EnsureAllDirectories(snap); err != nil {
		return fmt.Errorf("failed to create directories: %w", err)
	}

	// cfg.Network.ServiceCIDR may be "IPv4CIDR[,IPv6CIDR]". get the first ip from CIDR(s).
	serviceIPs, err := utils.GetKubernetesServiceIPsFromServiceCIDRs(cfg.Network.ServiceCIDR)
	if err != nil {
		return fmt.Errorf("failed to get IP address(es) from ServiceCIDR %q: %w", cfg.Network.ServiceCIDR, err)
	}

	switch cfg.APIServer.Datastore {
	case "k8s-dqlite":
		certificates := pki.NewK8sDqlitePKI(pki.K8sDqlitePKIOpts{
			Hostname:          s.Name(),
			IPSANs:            []net.IP{{127, 0, 0, 1}},
			Years:             20,
			AllowSelfSignedCA: true,
		})
		if err := certificates.CompleteCertificates(); err != nil {
			return fmt.Errorf("failed to initialize k8s-dqlite certificates: %w", err)
		}
		if err := setup.EnsureK8sDqlitePKI(snap, certificates); err != nil {
			return fmt.Errorf("failed to write k8s-dqlite certificates: %w", err)
		}

		cfg.Certificates.K8sDqliteCert = certificates.K8sDqliteCert
		cfg.Certificates.K8sDqliteKey = certificates.K8sDqliteKey

	case "external":
		certificates := &pki.ExternalDatastorePKI{
			DatastoreCACert:     cfg.Certificates.DatastoreCACert,
			DatastoreClientCert: cfg.Certificates.DatastoreClientCert,
			DatastoreClientKey:  cfg.Certificates.DatastoreClientKey,
		}
		if err := certificates.CheckCertificates(); err != nil {
			return fmt.Errorf("failed to initialize external datastore certificates: %w", err)
		}
		if err := setup.EnsureExtDatastorePKI(snap, certificates); err != nil {
			return fmt.Errorf("failed to write external datastore certificates: %w", err)
		}
	default:
		return fmt.Errorf("unsupported datastore %s, must be one of %v", cfg.APIServer.Datastore, setup.SupportedDatastores)
	}

	// Certificates
	certificates := pki.NewControlPlanePKI(pki.ControlPlanePKIOpts{
		Hostname:                  s.Name(),
		IPSANs:                    append([]net.IP{nodeIP}, serviceIPs...),
		Years:                     20,
		AllowSelfSignedCA:         true,
		IncludeMachineAddressSANs: true,
	})
	if err := certificates.CompleteCertificates(); err != nil {
		return fmt.Errorf("failed to initialize control plane certificates: %w", err)
	}
	if err := setup.EnsureControlPlanePKI(snap, certificates); err != nil {
		return fmt.Errorf("failed to write control plane certificates: %w", err)
	}

	// Add certificates to the cluster config
	cfg.Certificates.CACert = certificates.CACert
	cfg.Certificates.CAKey = certificates.CAKey
	cfg.Certificates.FrontProxyCACert = certificates.FrontProxyCACert
	cfg.Certificates.FrontProxyCAKey = certificates.FrontProxyCAKey
	cfg.Certificates.APIServerKubeletClientCert = certificates.APIServerKubeletClientCert
	cfg.Certificates.APIServerKubeletClientKey = certificates.APIServerKubeletClientKey
	cfg.APIServer.ServiceAccountKey = certificates.ServiceAccountKey

	// Generate kubeconfigs
	if err := setupKubeconfigs(s, snap.KubernetesConfigDir(), cfg.APIServer.SecurePort, cfg.Certificates.CACert); err != nil {
		return fmt.Errorf("failed to generate kubeconfigs: %w", err)
	}

	// Configure datastore
	switch cfg.APIServer.Datastore {
	case "k8s-dqlite":
		if err := setup.K8sDqlite(snap, fmt.Sprintf("%s:%d", nodeIP.String(), cfg.K8sDqlite.Port), nil); err != nil {
			return fmt.Errorf("failed to configure k8s-dqlite: %w", err)
		}
	case "external":
	default:
		return fmt.Errorf("unsupported datastore %s, must be one of %v", cfg.APIServer.Datastore, setup.SupportedDatastores)
	}

	// Configure services
	if err := setupControlPlaneServices(snap, s, cfg, nodeIP); err != nil {
		return fmt.Errorf("failed to configure services: %w", err)
	}

	// Write cluster configuration to dqlite
	if err := s.Database.Transaction(s.Context, func(ctx context.Context, tx *sql.Tx) error {
		if err := database.SetClusterConfig(ctx, tx, cfg); err != nil {
			return fmt.Errorf("failed to write cluster configuration: %w", err)
		}
		return nil
	}); err != nil {
		return fmt.Errorf("database transaction to update cluster configuration failed: %w", err)
	}

	// Start services
	if err := startControlPlaneServices(s.Context, snap, cfg.APIServer.Datastore); err != nil {
		return fmt.Errorf("failed to start services: %w", err)
	}

<<<<<<< HEAD
	// Wait until Kube-API server is ready
	if err := waitApiServerReady(s.Context, snap); err != nil {
		return fmt.Errorf("failed to wait for kube-apiserver: %w", err)
=======
	if err := client.WaitApiServerReady(s.Context); err != nil {
		return fmt.Errorf("kube-apiserver did not become ready in time: %w", err)
>>>>>>> 4bc8cb86
	}

	if cfg.Network.Enabled != nil {
		err := component.ReconcileNetworkComponent(s.Context, snap, vals.Pointer(false), cfg.Network.Enabled, cfg)
		if err != nil {
			return fmt.Errorf("failed to reconcile network: %w", err)
		}
	}

	if cfg.DNS.Enabled != nil {
		dnsIP, _, err := component.ReconcileDNSComponent(s.Context, snap, vals.Pointer(false), cfg.DNS.Enabled, cfg)
		if err != nil {
			return fmt.Errorf("failed to reconcile dns: %w", err)
		}
		if err := s.Database.Transaction(s.Context, func(ctx context.Context, tx *sql.Tx) error {
			if err := database.SetClusterConfig(ctx, tx, types.ClusterConfig{
				Kubelet: types.Kubelet{
					ClusterDNS: dnsIP,
				},
			}); err != nil {
				return fmt.Errorf("failed to update cluster configuration for dns=%s: %w", dnsIP, err)
			}
			return nil
		}); err != nil {
			return fmt.Errorf("database transaction to update cluster configuration failed: %w", err)
		}
	}

	if cfg.LocalStorage.Enabled != nil {
		err := component.ReconcileLocalStorageComponent(s.Context, snap, vals.Pointer(false), cfg.LocalStorage.Enabled, cfg)
		if err != nil {
			return fmt.Errorf("failed to reconcile local-storage: %w", err)
		}
	}

	if cfg.Gateway.Enabled != nil {
		err := component.ReconcileGatewayComponent(s.Context, snap, vals.Pointer(false), cfg.Gateway.Enabled, cfg)
		if err != nil {
			return fmt.Errorf("failed to reconcile gateway: %w", err)
		}
	}

	if cfg.Ingress.Enabled != nil {
		err := component.ReconcileIngressComponent(s.Context, snap, vals.Pointer(false), cfg.Ingress.Enabled, cfg)
		if err != nil {
			return fmt.Errorf("failed to reconcile ingress: %w", err)
		}
	}

	if cfg.LoadBalancer.Enabled != nil {
		err := component.ReconcileLoadBalancerComponent(s.Context, snap, vals.Pointer(false), cfg.LoadBalancer.Enabled, cfg)
		if err != nil {
			return fmt.Errorf("failed to reconcile load-balancer: %w", err)
		}
	}

	if cfg.MetricsServer.Enabled != nil {
		err := component.ReconcileMetricsServerComponent(s.Context, snap, vals.Pointer(false), cfg.MetricsServer.Enabled, cfg)
		if err != nil {
			return fmt.Errorf("failed to reconcile metrics-server: %w", err)
		}
	}

	return nil
}<|MERGE_RESOLUTION|>--- conflicted
+++ resolved
@@ -271,14 +271,9 @@
 		return fmt.Errorf("failed to start services: %w", err)
 	}
 
-<<<<<<< HEAD
 	// Wait until Kube-API server is ready
 	if err := waitApiServerReady(s.Context, snap); err != nil {
-		return fmt.Errorf("failed to wait for kube-apiserver: %w", err)
-=======
-	if err := client.WaitApiServerReady(s.Context); err != nil {
 		return fmt.Errorf("kube-apiserver did not become ready in time: %w", err)
->>>>>>> 4bc8cb86
 	}
 
 	if cfg.Network.Enabled != nil {
