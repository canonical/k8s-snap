package app

import (
	"bytes"
	"context"
	"crypto/tls"
	"database/sql"
	"encoding/json"
	"fmt"
	"net"
	"net/http"
	"path"
	"time"

	apiv1 "github.com/canonical/k8s/api/v1"
	"github.com/canonical/k8s/pkg/component"
	"github.com/canonical/k8s/pkg/k8sd/database"
	"github.com/canonical/k8s/pkg/k8sd/pki"
	"github.com/canonical/k8s/pkg/k8sd/setup"
	"github.com/canonical/k8s/pkg/k8sd/types"
	snaputil "github.com/canonical/k8s/pkg/snap/util"
	"github.com/canonical/k8s/pkg/utils"
	"github.com/canonical/k8s/pkg/utils/k8s"
	"github.com/canonical/k8s/pkg/utils/vals"
	"github.com/canonical/microcluster/state"
)

// onBootstrap is called after we bootstrap the first cluster node.
// onBootstrap configures local services then writes the cluster config on the database.
func (a *App) onBootstrap(s *state.State, initConfig map[string]string) error {
	if workerToken, ok := initConfig["workerToken"]; ok {
		return a.onBootstrapWorkerNode(s, workerToken)
	}

	return a.onBootstrapControlPlane(s, initConfig)
}

func (a *App) onBootstrapWorkerNode(s *state.State, encodedToken string) error {
	token := &types.InternalWorkerNodeToken{}
	if err := token.Decode(encodedToken); err != nil {
		return fmt.Errorf("failed to parse worker token: %w", err)
	}

	if len(token.JoinAddresses) == 0 {
		return fmt.Errorf("empty list of control plane addresses")
	}
	nodeIP := net.ParseIP(s.Address().Hostname())
	if nodeIP == nil {
		return fmt.Errorf("failed to parse node IP address %s", s.Address().Hostname())
	}

	// TODO(neoaggelos): figure out how to use the microcluster client instead

	// create an HTTP client that ignores https
	httpClient := &http.Client{
		Timeout: 10 * time.Second,
		Transport: &http.Transport{
			TLSClientConfig: &tls.Config{
				InsecureSkipVerify: true,
			},
		},
	}

	type wrappedResponse struct {
		Error    string                       `json:"error"`
		Metadata apiv1.WorkerNodeInfoResponse `json:"metadata"`
	}

	requestBody, err := json.Marshal(apiv1.WorkerNodeInfoRequest{Address: nodeIP.String()})
	if err != nil {
		return fmt.Errorf("failed to prepare worker info request: %w", err)
	}

	httpRequest, err := http.NewRequest("POST", fmt.Sprintf("https://%s/1.0/k8sd/worker/info", token.JoinAddresses[0]), bytes.NewBuffer(requestBody))
	if err != nil {
		return fmt.Errorf("failed to prepare HTTP request: %w", err)
	}
	httpRequest.Header.Add("worker-name", s.Name())
	httpRequest.Header.Add("worker-token", token.Secret)

	httpResponse, err := httpClient.Do(httpRequest)
	if err != nil {
		return fmt.Errorf("failed to POST %s: %w", httpRequest.URL.String(), err)
	}
	defer httpResponse.Body.Close()
	var wrappedResp wrappedResponse
	if err := json.NewDecoder(httpResponse.Body).Decode(&wrappedResp); err != nil {
		return fmt.Errorf("failed to parse HTTP response: %w", err)
	}
	if httpResponse.StatusCode != 200 {
		return fmt.Errorf("HTTP request for worker node info failed: %s", wrappedResp.Error)
	}
	response := wrappedResp.Metadata

	// Create directories
	if err := setup.EnsureAllDirectories(a.Snap()); err != nil {
		return fmt.Errorf("failed to create directories: %w", err)
	}

	// Certificates
	certificates := &pki.WorkerNodePKI{
		CACert:      response.CA,
		KubeletCert: response.KubeletCert,
		KubeletKey:  response.KubeletKey,
	}
	if err := certificates.CompleteCertificates(); err != nil {
		return fmt.Errorf("failed to initialize worker node certificates: %w", err)
	}
	if err := setup.EnsureWorkerPKI(a.Snap(), certificates); err != nil {
		return fmt.Errorf("failed to write worker node certificates: %w", err)
	}

	// Kubeconfigs
	if err := setup.Kubeconfig(path.Join(a.Snap().KubernetesConfigDir(), "kubelet.conf"), response.KubeletToken, "127.0.0.1:6443", certificates.CACert); err != nil {
		return fmt.Errorf("failed to generate kubelet kubeconfig: %w", err)
	}
	if err := setup.Kubeconfig(path.Join(a.Snap().KubernetesConfigDir(), "proxy.conf"), response.KubeProxyToken, "127.0.0.1:6443", certificates.CACert); err != nil {
		return fmt.Errorf("failed to generate kube-proxy kubeconfig: %w", err)
	}

	// Worker node services
	if err := setup.Containerd(a.Snap(), nil); err != nil {
		return fmt.Errorf("failed to configure containerd: %w", err)
	}
	if err := setup.KubeletWorker(a.Snap(), s.Name(), nodeIP, response.ClusterDNS, response.ClusterDomain, response.CloudProvider); err != nil {
		return fmt.Errorf("failed to configure kubelet: %w", err)
	}
	if err := setup.KubeProxy(s.Context, a.Snap(), s.Name(), response.PodCIDR); err != nil {
		return fmt.Errorf("failed to configure kube-proxy: %w", err)
	}
	if err := setup.K8sAPIServerProxy(a.Snap(), response.APIServers); err != nil {
		return fmt.Errorf("failed to configure kube-proxy: %w", err)
	}

	// TODO(berkayoz): remove the lock on cleanup
	if err := snaputil.MarkAsWorkerNode(a.Snap(), true); err != nil {
		return fmt.Errorf("failed to mark node as worker: %w", err)
	}

	// Start services
	if err := snaputil.StartWorkerServices(s.Context, a.Snap()); err != nil {
		return fmt.Errorf("failed to start worker services: %w", err)
	}

	return nil
}

func (a *App) onBootstrapControlPlane(s *state.State, initConfig map[string]string) error {
	bootstrapConfig, err := apiv1.BootstrapConfigFromMap(initConfig)
	if err != nil {
		return fmt.Errorf("failed to unmarshal bootstrap config: %w", err)
	}

	cfg := types.ClusterConfigFromBootstrapConfig(bootstrapConfig)
	cfg.SetDefaults()
	if err := cfg.Validate(); err != nil {
		return fmt.Errorf("invalid cluster configuration: %w", err)
	}

	nodeIP := net.ParseIP(s.Address().Hostname())
	if nodeIP == nil {
		return fmt.Errorf("failed to parse node IP address %q", s.Address().Hostname())
	}

	// Create directories
	if err := setup.EnsureAllDirectories(a.Snap()); err != nil {
		return fmt.Errorf("failed to create directories: %w", err)
	}

	// cfg.Network.ServiceCIDR may be "IPv4CIDR[,IPv6CIDR]". get the first ip from CIDR(s).
	serviceIPs, err := utils.GetKubernetesServiceIPsFromServiceCIDRs(cfg.Network.ServiceCIDR)
	if err != nil {
		return fmt.Errorf("failed to get IP address(es) from ServiceCIDR %q: %w", cfg.Network.ServiceCIDR, err)
	}

	switch cfg.APIServer.Datastore {
	case "k8s-dqlite":
		certificates := pki.NewK8sDqlitePKI(pki.K8sDqlitePKIOpts{
			Hostname:          s.Name(),
			IPSANs:            []net.IP{{127, 0, 0, 1}},
			Years:             20,
			AllowSelfSignedCA: true,
		})
		if err := certificates.CompleteCertificates(); err != nil {
			return fmt.Errorf("failed to initialize k8s-dqlite certificates: %w", err)
		}
		if err := setup.EnsureK8sDqlitePKI(a.Snap(), certificates); err != nil {
			return fmt.Errorf("failed to write k8s-dqlite certificates: %w", err)
		}

		cfg.Certificates.K8sDqliteCert = certificates.K8sDqliteCert
		cfg.Certificates.K8sDqliteKey = certificates.K8sDqliteKey

	case "external":
		certificates := &pki.ExternalDatastorePKI{
			DatastoreCACert:     cfg.Certificates.DatastoreCACert,
			DatastoreClientCert: cfg.Certificates.DatastoreClientCert,
			DatastoreClientKey:  cfg.Certificates.DatastoreClientKey,
		}
		if err := certificates.CheckCertificates(); err != nil {
			return fmt.Errorf("failed to initialize external datastore certificates: %w", err)
		}
		if err := setup.EnsureExtDatastorePKI(a.Snap(), certificates); err != nil {
			return fmt.Errorf("failed to write external datastore certificates: %w", err)
		}
	default:
		return fmt.Errorf("unsupported datastore %s, must be one of %v", cfg.APIServer.Datastore, setup.SupportedDatastores)
	}

	extraIPs, extraNames := utils.SplitIPAndDNSSANs(bootstrapConfig.ExtraSANs)

	IPSANs := append(append([]net.IP{nodeIP}, serviceIPs...), extraIPs...)

	// Certificates
	certificates := pki.NewControlPlanePKI(pki.ControlPlanePKIOpts{
		Hostname:                  s.Name(),
		IPSANs:                    IPSANs,
		DNSSANs:                   extraNames,
		Years:                     20,
		AllowSelfSignedCA:         true,
		IncludeMachineAddressSANs: true,
	})
	if err := certificates.CompleteCertificates(); err != nil {
		return fmt.Errorf("failed to initialize control plane certificates: %w", err)
	}
	if err := setup.EnsureControlPlanePKI(a.Snap(), certificates); err != nil {
		return fmt.Errorf("failed to write control plane certificates: %w", err)
	}

	// Add certificates to the cluster config
	cfg.Certificates.CACert = certificates.CACert
	cfg.Certificates.CAKey = certificates.CAKey
	cfg.Certificates.FrontProxyCACert = certificates.FrontProxyCACert
	cfg.Certificates.FrontProxyCAKey = certificates.FrontProxyCAKey
	cfg.Certificates.APIServerKubeletClientCert = certificates.APIServerKubeletClientCert
	cfg.Certificates.APIServerKubeletClientKey = certificates.APIServerKubeletClientKey
	cfg.APIServer.ServiceAccountKey = certificates.ServiceAccountKey

	// Generate kubeconfigs
	if err := setupKubeconfigs(s, a.Snap().KubernetesConfigDir(), cfg.APIServer.SecurePort, cfg.Certificates.CACert); err != nil {
		return fmt.Errorf("failed to generate kubeconfigs: %w", err)
	}

	// Configure datastore
	switch cfg.APIServer.Datastore {
	case "k8s-dqlite":
		if err := setup.K8sDqlite(a.Snap(), fmt.Sprintf("%s:%d", nodeIP.String(), cfg.K8sDqlite.Port), nil); err != nil {
			return fmt.Errorf("failed to configure k8s-dqlite: %w", err)
		}
	case "external":
	default:
		return fmt.Errorf("unsupported datastore %s, must be one of %v", cfg.APIServer.Datastore, setup.SupportedDatastores)
	}

	// Configure services
	if err := setupControlPlaneServices(a.Snap(), s, cfg, nodeIP); err != nil {
		return fmt.Errorf("failed to configure services: %w", err)
	}

	// Write cluster configuration to dqlite
	if err := s.Database.Transaction(s.Context, func(ctx context.Context, tx *sql.Tx) error {
		if err := database.SetClusterConfig(ctx, tx, cfg); err != nil {
			return fmt.Errorf("failed to write cluster configuration: %w", err)
		}
		return nil
	}); err != nil {
		return fmt.Errorf("database transaction to update cluster configuration failed: %w", err)
	}

	// Start services
	if err := startControlPlaneServices(s.Context, a.Snap(), cfg.APIServer.Datastore); err != nil {
		return fmt.Errorf("failed to start services: %w", err)
	}

	// Wait until Kube-API server is ready
	if err := waitApiServerReady(s.Context, a.Snap()); err != nil {
		return fmt.Errorf("kube-apiserver did not become ready in time: %w", err)
	}

	if cfg.Network.Enabled != nil {
		err := component.ReconcileNetworkComponent(s.Context, a.Snap(), vals.Pointer(false), cfg.Network.Enabled, cfg)
		if err != nil {
			return fmt.Errorf("failed to reconcile network: %w", err)
		}
	}

	var dnsIP = cfg.Kubelet.ClusterDNS
	if cfg.DNS.Enabled != nil {
<<<<<<< HEAD
		dnsIP, _, err := component.ReconcileDNSComponent(s.Context, a.Snap(), vals.Pointer(false), cfg.DNS.Enabled, cfg)
=======
		dnsIP, _, err = component.ReconcileDNSComponent(s.Context, snap, vals.Pointer(false), cfg.DNS.Enabled, cfg)
>>>>>>> c768ab2c
		if err != nil {
			return fmt.Errorf("failed to reconcile dns: %w", err)
		}
		if err := s.Database.Transaction(s.Context, func(ctx context.Context, tx *sql.Tx) error {
			if err := database.SetClusterConfig(ctx, tx, types.ClusterConfig{
				Kubelet: types.Kubelet{
					ClusterDNS: dnsIP,
				},
			}); err != nil {
				return fmt.Errorf("failed to update cluster configuration for dns=%s: %w", dnsIP, err)
			}
			return nil
		}); err != nil {
			return fmt.Errorf("database transaction to update cluster configuration failed: %w", err)
		}
	}

	cmData := types.MapFromNodeConfig(types.NodeConfig{
		ClusterDNS:    &dnsIP,
		ClusterDomain: &cfg.Kubelet.ClusterDomain,
	})

<<<<<<< HEAD
		client, err := k8s.NewClient(a.Snap().KubernetesRESTClientGetter(""))
		if err != nil {
			return fmt.Errorf("failed to create kubernetes client: %w", err)
		}
=======
	client, err := k8s.NewClient(snap.KubernetesRESTClientGetter(""))
	if err != nil {
		return fmt.Errorf("failed to create kubernetes client: %w", err)
	}
>>>>>>> c768ab2c

	if _, err := client.UpdateConfigMap(s.Context, "kube-system", "k8sd-config", cmData); err != nil {
		return fmt.Errorf("failed to update node configs: %w", err)
	}

	if cfg.LocalStorage.Enabled != nil {
		err := component.ReconcileLocalStorageComponent(s.Context, a.Snap(), vals.Pointer(false), cfg.LocalStorage.Enabled, cfg)
		if err != nil {
			return fmt.Errorf("failed to reconcile local-storage: %w", err)
		}
	}

	if cfg.Gateway.Enabled != nil {
		err := component.ReconcileGatewayComponent(s.Context, a.Snap(), vals.Pointer(false), cfg.Gateway.Enabled, cfg)
		if err != nil {
			return fmt.Errorf("failed to reconcile gateway: %w", err)
		}
	}

	if cfg.Ingress.Enabled != nil {
		err := component.ReconcileIngressComponent(s.Context, a.Snap(), vals.Pointer(false), cfg.Ingress.Enabled, cfg)
		if err != nil {
			return fmt.Errorf("failed to reconcile ingress: %w", err)
		}
	}

	if cfg.LoadBalancer.Enabled != nil {
		err := component.ReconcileLoadBalancerComponent(s.Context, a.Snap(), vals.Pointer(false), cfg.LoadBalancer.Enabled, cfg)
		if err != nil {
			return fmt.Errorf("failed to reconcile load-balancer: %w", err)
		}
	}

	if cfg.MetricsServer.Enabled != nil {
		err := component.ReconcileMetricsServerComponent(s.Context, a.Snap(), vals.Pointer(false), cfg.MetricsServer.Enabled, cfg)
		if err != nil {
			return fmt.Errorf("failed to reconcile metrics-server: %w", err)
		}
	}

	return nil
}<|MERGE_RESOLUTION|>--- conflicted
+++ resolved
@@ -286,11 +286,7 @@
 
 	var dnsIP = cfg.Kubelet.ClusterDNS
 	if cfg.DNS.Enabled != nil {
-<<<<<<< HEAD
-		dnsIP, _, err := component.ReconcileDNSComponent(s.Context, a.Snap(), vals.Pointer(false), cfg.DNS.Enabled, cfg)
-=======
-		dnsIP, _, err = component.ReconcileDNSComponent(s.Context, snap, vals.Pointer(false), cfg.DNS.Enabled, cfg)
->>>>>>> c768ab2c
+		dnsIP, _, err = component.ReconcileDNSComponent(s.Context, a.Snap(), vals.Pointer(false), cfg.DNS.Enabled, cfg)
 		if err != nil {
 			return fmt.Errorf("failed to reconcile dns: %w", err)
 		}
@@ -313,17 +309,10 @@
 		ClusterDomain: &cfg.Kubelet.ClusterDomain,
 	})
 
-<<<<<<< HEAD
-		client, err := k8s.NewClient(a.Snap().KubernetesRESTClientGetter(""))
-		if err != nil {
-			return fmt.Errorf("failed to create kubernetes client: %w", err)
-		}
-=======
-	client, err := k8s.NewClient(snap.KubernetesRESTClientGetter(""))
+	client, err := k8s.NewClient(a.Snap().KubernetesRESTClientGetter(""))
 	if err != nil {
 		return fmt.Errorf("failed to create kubernetes client: %w", err)
 	}
->>>>>>> c768ab2c
 
 	if _, err := client.UpdateConfigMap(s.Context, "kube-system", "k8sd-config", cmData); err != nil {
 		return fmt.Errorf("failed to update node configs: %w", err)
