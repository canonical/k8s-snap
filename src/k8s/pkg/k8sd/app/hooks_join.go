--- conflicted
+++ resolved
@@ -132,14 +132,9 @@
 		return fmt.Errorf("failed to start services: %w", err)
 	}
 
-<<<<<<< HEAD
 	// Wait until Kube-API server is ready
 	if err := waitApiServerReady(s.Context, snap); err != nil {
-		return fmt.Errorf("failed to wait for kube-apiserver: %w", err)
-=======
-	if err := client.WaitApiServerReady(s.Context); err != nil {
 		return fmt.Errorf("failed to wait for kube-apiserver to become ready: %w", err)
->>>>>>> 4bc8cb86
 	}
 
 	return nil
