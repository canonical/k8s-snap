package api

import (
	"encoding/json"
	"fmt"
	"net/http"

	apiv1 "github.com/canonical/k8s/api/v1"
	"github.com/canonical/k8s/pkg/utils"
	"github.com/canonical/lxd/lxd/response"
	"github.com/canonical/microcluster/state"
)

func (e *Endpoints) postClusterBootstrap(s *state.State, r *http.Request) response.Response {
	req := apiv1.PostClusterBootstrapRequest{}
	if err := json.NewDecoder(r.Body).Decode(&req); err != nil {
		return response.BadRequest(fmt.Errorf("failed to parse request: %w", err))
	}

	req.Config.SetDefaults()

	//Convert Bootstrap config to map
	config, err := req.Config.ToMap()
	if err != nil {
		return response.BadRequest(fmt.Errorf("failed to convert bootstrap config to map: %w", err))
	}

	// Clean hostname
	hostname, err := utils.CleanHostname(req.Name)
	if err != nil {
		return response.BadRequest(fmt.Errorf("invalid hostname %q: %w", req.Name, err))
	}

	// Check if the cluster is already bootstrapped
	_, err = e.provider.MicroCluster().Status()
	if err == nil {
		return response.BadRequest(fmt.Errorf("cluster is already bootstrapped"))
	}

	// Bootstrap the cluster
<<<<<<< HEAD
	if err := e.provider.MicroCluster().NewCluster(hostname, req.Address, config, timeout); err != nil {
=======
	// Timeout 0 should leave the timeout to context via the m.ctx
	if err := m.NewCluster(hostname, req.Address, config, 0); err != nil {
>>>>>>> c768ab2c
		// TODO move node cleanup here
		return response.BadRequest(fmt.Errorf("failed to bootstrap new cluster: %w", err))
	}

	result := apiv1.NodeStatus{
		Name:    hostname,
		Address: req.Address,
	}

	return response.SyncResponse(true, &result)
}<|MERGE_RESOLUTION|>--- conflicted
+++ resolved
@@ -38,12 +38,7 @@
 	}
 
 	// Bootstrap the cluster
-<<<<<<< HEAD
-	if err := e.provider.MicroCluster().NewCluster(hostname, req.Address, config, timeout); err != nil {
-=======
-	// Timeout 0 should leave the timeout to context via the m.ctx
-	if err := m.NewCluster(hostname, req.Address, config, 0); err != nil {
->>>>>>> c768ab2c
+	if err := e.provider.MicroCluster().NewCluster(hostname, req.Address, config, 0); err != nil {
 		// TODO move node cleanup here
 		return response.BadRequest(fmt.Errorf("failed to bootstrap new cluster: %w", err))
 	}
