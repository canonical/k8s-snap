package impl

import (
	"context"
	"fmt"
	"log"

	apiv1 "github.com/canonical/k8s/api/v1"
	"github.com/canonical/k8s/pkg/k8sd/types"
	"github.com/canonical/k8s/pkg/snap"
	snaputil "github.com/canonical/k8s/pkg/snap/util"
	"github.com/canonical/k8s/pkg/utils"
	"github.com/canonical/microcluster/state"
)

<<<<<<< HEAD
// GetClusterStatus retrieves the status of the cluster, including information about its members.
func GetClusterStatus(ctx context.Context, s *state.State) (apiv1.ClusterStatus, error) {
	snap := snap.SnapFromContext(s.Context)

	members, err := GetClusterMembers(ctx, s)
	if err != nil {
		return apiv1.ClusterStatus{}, fmt.Errorf("failed to get cluster members: %w", err)
	}

	config, err := utils.GetClusterConfig(ctx, s)
	if err != nil {
		return apiv1.ClusterStatus{}, fmt.Errorf("failed to get user-facing cluster config: %w", err)
	}

	client, err := k8s.NewClient(snap.KubernetesRESTClientGetter(""))
	if err != nil {
		return apiv1.ClusterStatus{}, fmt.Errorf("failed to create k8s client: %w", err)
	}

	ready, err := client.HasReadyNodes(ctx)
	if err != nil {
		return apiv1.ClusterStatus{}, fmt.Errorf("failed to check if cluster has ready nodes: %w", err)
	}

	return apiv1.ClusterStatus{
		Ready:   ready,
		Members: members,
		Config:  types.ClusterConfigToUserFacing(config),
	}, nil
}

=======
>>>>>>> 2c90ea29
// GetClusterMembers retrieves information about the members of the cluster.
func GetClusterMembers(ctx context.Context, s *state.State) ([]apiv1.NodeStatus, error) {
	c, err := s.Leader()
	if err != nil {
		return nil, fmt.Errorf("failed to get leader client: %w", err)
	}

	clusterMembers, err := c.GetClusterMembers(ctx)
	if err != nil {
		return nil, fmt.Errorf("failed to get cluster members: %w", err)
	}

	members := make([]apiv1.NodeStatus, len(clusterMembers))
	for i, clusterMember := range clusterMembers {
		members[i] = apiv1.NodeStatus{
			Name:          clusterMember.Name,
			Address:       clusterMember.Address.String(),
			ClusterRole:   apiv1.ClusterRoleControlPlane,
			DatastoreRole: utils.DatastoreRoleFromString(clusterMember.Role),
		}
	}

	return members, nil
}

// GetLocalNodeStatus retrieves the status of the local node, including its roles within the cluster.
// Unlike "GetClusterMembers" this also works on a worker node.
func GetLocalNodeStatus(ctx context.Context, s *state.State, snap snap.Snap) (apiv1.NodeStatus, error) {
	// Determine cluster role.
	clusterRole := apiv1.ClusterRoleUnknown
	isWorker, err := snaputil.IsWorker(snap)
	if err != nil {
		return apiv1.NodeStatus{}, fmt.Errorf("failed to check if node is a worker: %w", err)
	}
	if isWorker {
		clusterRole = apiv1.ClusterRoleWorker
	} else {
		node, err := utils.GetControlPlaneNode(ctx, s, s.Name())
		if err != nil {
			// The node is likely in a joining or leaving phase where the role is not yet settled.
			// Use the unknown role but still log this incident for debugging.
			log.Printf("Failed to check if node is control-plane. This is expected if the node is in a joining/leaving phase. %v", err)
			clusterRole = apiv1.ClusterRoleUnknown
		} else {
			if node != nil {
				return *node, nil
			}
		}

	}
	return apiv1.NodeStatus{
		Name:        s.Name(),
		Address:     s.Address().Hostname(),
		ClusterRole: clusterRole,
	}, nil

}<|MERGE_RESOLUTION|>--- conflicted
+++ resolved
@@ -6,47 +6,12 @@
 	"log"
 
 	apiv1 "github.com/canonical/k8s/api/v1"
-	"github.com/canonical/k8s/pkg/k8sd/types"
 	"github.com/canonical/k8s/pkg/snap"
 	snaputil "github.com/canonical/k8s/pkg/snap/util"
 	"github.com/canonical/k8s/pkg/utils"
 	"github.com/canonical/microcluster/state"
 )
 
-<<<<<<< HEAD
-// GetClusterStatus retrieves the status of the cluster, including information about its members.
-func GetClusterStatus(ctx context.Context, s *state.State) (apiv1.ClusterStatus, error) {
-	snap := snap.SnapFromContext(s.Context)
-
-	members, err := GetClusterMembers(ctx, s)
-	if err != nil {
-		return apiv1.ClusterStatus{}, fmt.Errorf("failed to get cluster members: %w", err)
-	}
-
-	config, err := utils.GetClusterConfig(ctx, s)
-	if err != nil {
-		return apiv1.ClusterStatus{}, fmt.Errorf("failed to get user-facing cluster config: %w", err)
-	}
-
-	client, err := k8s.NewClient(snap.KubernetesRESTClientGetter(""))
-	if err != nil {
-		return apiv1.ClusterStatus{}, fmt.Errorf("failed to create k8s client: %w", err)
-	}
-
-	ready, err := client.HasReadyNodes(ctx)
-	if err != nil {
-		return apiv1.ClusterStatus{}, fmt.Errorf("failed to check if cluster has ready nodes: %w", err)
-	}
-
-	return apiv1.ClusterStatus{
-		Ready:   ready,
-		Members: members,
-		Config:  types.ClusterConfigToUserFacing(config),
-	}, nil
-}
-
-=======
->>>>>>> 2c90ea29
 // GetClusterMembers retrieves information about the members of the cluster.
 func GetClusterMembers(ctx context.Context, s *state.State) ([]apiv1.NodeStatus, error) {
 	c, err := s.Leader()
