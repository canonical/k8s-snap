package api

import (
	"context"
	"database/sql"
	"encoding/json"
	"fmt"
	"net/http"

	apiv1 "github.com/canonical/k8s/api/v1"
	"github.com/canonical/k8s/pkg/k8sd/database"
	"github.com/canonical/k8s/pkg/k8sd/types"
	"github.com/canonical/k8s/pkg/utils"
	"github.com/canonical/lxd/lxd/response"
	"github.com/canonical/microcluster/microcluster"
	"github.com/canonical/microcluster/state"
)

func postClusterJoinTokens(m *microcluster.MicroCluster, s *state.State, r *http.Request) response.Response {
	req := apiv1.TokenRequest{}
	if err := json.NewDecoder(r.Body).Decode(&req); err != nil {
		return response.BadRequest(fmt.Errorf("failed to parse request: %w", err))
	}

	hostname, err := utils.CleanHostname(req.Name)
	if err != nil {
		return response.BadRequest(fmt.Errorf("invalid hostname %q: %w", req.Name, err))
	}

	var token string
	if req.Worker {
		token, err = createWorkerToken(s)
	} else {
<<<<<<< HEAD
		token, err = getOrCreateJoinTocken(m, req.Name)
=======
		token, err = m.NewJoinToken(hostname)
>>>>>>> 8e12ff08
	}
	if err != nil {
		return response.InternalError(fmt.Errorf("failed to create token: %w", err))
	}

	return response.SyncResponse(true, &apiv1.TokensResponse{EncodedToken: token})
}

func getOrCreateJoinTocken(m *microcluster.MicroCluster, tokenName string) (string, error) {
	// grab token if it exists and return it
	records, err := m.ListJoinTokens()
	if err != nil {
		return "", err
	}
	for _, record := range records {
		if record.Name == tokenName {
			return record.Token, nil
		}
	}

	// if token does not exist, create a new one
	token, err := m.NewJoinToken(tokenName)
	if err != nil {
		return "", err
	}
	return token, nil
}

func createWorkerToken(s *state.State) (string, error) {
	var token string
	if err := s.Database.Transaction(s.Context, func(ctx context.Context, tx *sql.Tx) error {
		var err error
		token, err = database.GetOrCreateWorkerNodeToken(ctx, tx)
		if err != nil {
			return fmt.Errorf("failed to create worker node token: %w", err)
		}
		return err
	}); err != nil {
		return "", fmt.Errorf("database transaction failed: %w", err)
	}

	remoteAddresses := s.Remotes().Addresses()
	addresses := make([]string, 0, len(remoteAddresses))
	for _, addrPort := range remoteAddresses {
		addresses = append(addresses, addrPort.String())
	}

	info := &types.InternalWorkerNodeToken{
		Token:         token,
		JoinAddresses: addresses,
	}
	token, err := info.Encode()
	if err != nil {
		return "", fmt.Errorf("failed to encode join token: %w", err)
	}

	return token, nil
}<|MERGE_RESOLUTION|>--- conflicted
+++ resolved
@@ -31,11 +31,7 @@
 	if req.Worker {
 		token, err = createWorkerToken(s)
 	} else {
-<<<<<<< HEAD
-		token, err = getOrCreateJoinTocken(m, req.Name)
-=======
-		token, err = m.NewJoinToken(hostname)
->>>>>>> 8e12ff08
+		token, err = getOrCreateJoinTocken(m, hostname)
 	}
 	if err != nil {
 		return response.InternalError(fmt.Errorf("failed to create token: %w", err))
