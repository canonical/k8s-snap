--- conflicted
+++ resolved
@@ -46,16 +46,10 @@
 
 	result := apiv1.GetClusterStatusResponse{
 		ClusterStatus: apiv1.ClusterStatus{
-<<<<<<< HEAD
 			Ready:     ready,
 			Members:   members,
-			Config:    config,
+			Config:    config.ToUserFacing(),
 			Datastore: datastoreConfig,
-=======
-			Ready:   ready,
-			Members: members,
-			Config:  config.ToUserFacing(),
->>>>>>> e6227daf
 		},
 	}
 
