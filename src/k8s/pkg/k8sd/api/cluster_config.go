package api

import (
	"context"
	"database/sql"
	"encoding/json"
	"fmt"
	"net/http"

	api "github.com/canonical/k8s/api/v1"

	"github.com/canonical/k8s/pkg/component"
	"github.com/canonical/k8s/pkg/k8sd/database"
	"github.com/canonical/k8s/pkg/k8sd/types"
	"github.com/canonical/k8s/pkg/utils"
	"github.com/canonical/k8s/pkg/utils/k8s"
	"github.com/canonical/k8s/pkg/utils/vals"
	"github.com/canonical/lxd/lxd/response"
	"github.com/canonical/microcluster/state"
)

<<<<<<< HEAD
func putClusterConfig(s *state.State, r *http.Request) response.Response {
=======
func validateConfig(oldConfig types.ClusterConfig, newConfig types.ClusterConfig) error {
	// If load-balancer, ingress or gateway gets enabled=true,
	// the request should fail if network.enabled is not true
	if !vals.OptionalBool(newConfig.Network.Enabled, false) {
		if !vals.OptionalBool(oldConfig.Ingress.Enabled, false) && vals.OptionalBool(newConfig.Ingress.Enabled, false) {
			return fmt.Errorf("ingress requires network to be enabled")
		}

		if !vals.OptionalBool(oldConfig.Gateway.Enabled, false) && vals.OptionalBool(newConfig.Gateway.Enabled, false) {
			return fmt.Errorf("gateway requires network to be enabled")
		}

		if !vals.OptionalBool(oldConfig.LoadBalancer.Enabled, false) && vals.OptionalBool(newConfig.LoadBalancer.Enabled, false) {
			return fmt.Errorf("load-balancer requires network to be enabled")
		}
	}

	// dns.service-ip should be in IP format and in service CIDR
	if newConfig.Kubelet.ClusterDNS != "" && net.ParseIP(newConfig.Kubelet.ClusterDNS) == nil {
		return fmt.Errorf("dns.service-ip must be in valid IP format")
	}

	// dns.service-ip is not changable if already dns.enabled=true.
	if vals.OptionalBool(newConfig.DNS.Enabled, false) && vals.OptionalBool(oldConfig.DNS.Enabled, false) {
		if newConfig.Kubelet.ClusterDNS != oldConfig.Kubelet.ClusterDNS {
			return fmt.Errorf("dns.service-ip can not be changed after dns is enabled")
		}
	}

	// load-balancer.bgp-mode=true should fail if any of the bgp config is empty
	if vals.OptionalBool(newConfig.LoadBalancer.BGPEnabled, false) {
		if newConfig.LoadBalancer.BGPLocalASN == 0 {
			return fmt.Errorf("load-balancer.bgp-local-asn must be set when load-balancer.bgp-mode is enabled")
		}
		if newConfig.LoadBalancer.BGPPeerAddress == "" {
			return fmt.Errorf("load-balancer.bgp-peer-address must be set when load-balancer.bgp-mode is enabled")
		}
		if newConfig.LoadBalancer.BGPPeerPort == 0 {
			return fmt.Errorf("load-balancer.bgp-peer-port must be set when load-balancer.bgp-mode is enabled")
		}
		if newConfig.LoadBalancer.BGPPeerASN == 0 {
			return fmt.Errorf("load-balancer.bgp-peer-asn must be set when load-balancer.bgp-mode is enabled")
		}
	}

	// local-storage.local-path should not be changable if local-storage.enabled=true
	if vals.OptionalBool(newConfig.LocalStorage.Enabled, false) && vals.OptionalBool(oldConfig.LocalStorage.Enabled, false) {
		if newConfig.LocalStorage.LocalPath != oldConfig.LocalStorage.LocalPath {
			return fmt.Errorf("local-storage.local-path can not be changed after local-storage is enabled")
		}
	}

	// local-storage.reclaim-policy should be one of 3 values
	switch newConfig.LocalStorage.ReclaimPolicy {
	case "Retain", "Recycle", "Delete":
	default:
		return fmt.Errorf("local-storage.reclaim-policy must be one of: Retain, Recycle, Delete")
	}

	// local-storage.reclaim-policy should not be changable if local-storage.enabled=true
	if vals.OptionalBool(newConfig.LocalStorage.Enabled, false) && vals.OptionalBool(oldConfig.LocalStorage.Enabled, false) {
		if newConfig.LocalStorage.ReclaimPolicy != oldConfig.LocalStorage.ReclaimPolicy {
			return fmt.Errorf("local-storage.reclaim-policy can not be changed after local-storage is enabled")
		}
	}

	// network.enabled=false should not work before load-balancer, ingress and gateway is disabled
	if vals.OptionalBool(oldConfig.Network.Enabled, false) && !vals.OptionalBool(newConfig.Network.Enabled, false) {
		if vals.OptionalBool(newConfig.Ingress.Enabled, false) {
			return fmt.Errorf("ingress must be disabled before network can be disabled")
		}
		if vals.OptionalBool(newConfig.Gateway.Enabled, false) {
			return fmt.Errorf("gateway must be disabled before network can be disabled")
		}
		if vals.OptionalBool(newConfig.LoadBalancer.Enabled, false) {
			return fmt.Errorf("load-balancer must be disabled before network can be disabled")
		}
	}

	return nil
}

func (e *Endpoints) putClusterConfig(s *state.State, r *http.Request) response.Response {
>>>>>>> 2c90ea29
	var req api.UpdateClusterConfigRequest
	snap := e.provider.Snap()

	if err := json.NewDecoder(r.Body).Decode(&req); err != nil {
		return response.BadRequest(fmt.Errorf("failed to decode request: %w", err))
	}

	oldConfig, err := utils.GetClusterConfig(r.Context(), s)
	if err != nil {
		return response.InternalError(fmt.Errorf("failed to retrieve cluster configuration: %w", err))
	}

	requestedConfig := types.ClusterConfigFromUserFacing(&req.Config)
	var mergedConfig types.ClusterConfig
	if err := s.Database.Transaction(r.Context(), func(ctx context.Context, tx *sql.Tx) error {
		var err error
		mergedConfig, err = database.SetClusterConfig(ctx, tx, requestedConfig)
		if err != nil {
			return fmt.Errorf("failed to update cluster configuration: %w", err)
		}

		return nil
	}); err != nil {
		return response.InternalError(fmt.Errorf("database transaction to update cluster configuration failed: %w", err))
	}

	if !requestedConfig.Network.Empty() {
		if err := component.ReconcileNetworkComponent(r.Context(), snap, oldConfig.Network.Enabled, requestedConfig.Network.Enabled, mergedConfig); err != nil {
			return response.InternalError(fmt.Errorf("failed to reconcile network: %w", err))
		}
	}

	if !requestedConfig.DNS.Empty() {
		dnsIP, _, err := component.ReconcileDNSComponent(r.Context(), snap, oldConfig.DNS.Enabled, requestedConfig.DNS.Enabled, mergedConfig)
		if err != nil {
			return response.InternalError(fmt.Errorf("failed to reconcile dns: %w", err))
		}

		// If DNS IP is not empty, update cluster configuration
		if dnsIP != "" {
			if err := s.Database.Transaction(r.Context(), func(ctx context.Context, tx *sql.Tx) error {
				mergedConfig, err = database.SetClusterConfig(ctx, tx, types.ClusterConfig{
					Kubelet: types.Kubelet{
						ClusterDNS: vals.Pointer(dnsIP),
					},
				})
				if err != nil {
					return fmt.Errorf("failed to update cluster configuration for dns=%s: %w", dnsIP, err)
				}
				return nil
			}); err != nil {
				return response.InternalError(fmt.Errorf("database transaction to update cluster configuration failed: %w", err))
			}
		}
	}

	cmData, err := mergedConfig.Kubelet.ToConfigMap()
	if err != nil {
		return response.InternalError(fmt.Errorf("failed to format kubelet configmap data: %w", err))
	}

	client, err := k8s.NewClient(snap.KubernetesRESTClientGetter(""))
	if err != nil {
		return response.InternalError(fmt.Errorf("failed to create kubernetes client: %w", err))
	}

	if _, err := client.UpdateConfigMap(r.Context(), "kube-system", "k8sd-config", cmData); err != nil {
		return response.InternalError(fmt.Errorf("failed to update node config: %w", err))
	}

	if !requestedConfig.LocalStorage.Empty() {
		if err := component.ReconcileLocalStorageComponent(r.Context(), snap, oldConfig.LocalStorage.Enabled, requestedConfig.LocalStorage.Enabled, mergedConfig); err != nil {
			return response.InternalError(fmt.Errorf("failed to reconcile local-storage: %w", err))
		}
	}

	if !requestedConfig.Gateway.Empty() {
		if err := component.ReconcileGatewayComponent(r.Context(), snap, oldConfig.Gateway.Enabled, requestedConfig.Gateway.Enabled, mergedConfig); err != nil {
			return response.InternalError(fmt.Errorf("failed to reconcile gateway: %w", err))
		}
	}

	if !requestedConfig.Ingress.Empty() {
		if err := component.ReconcileIngressComponent(r.Context(), snap, oldConfig.Ingress.Enabled, requestedConfig.Ingress.Enabled, mergedConfig); err != nil {
			return response.InternalError(fmt.Errorf("failed to reconcile ingress: %w", err))
		}
	}

	if !requestedConfig.LoadBalancer.Empty() {
		if err := component.ReconcileLoadBalancerComponent(r.Context(), snap, oldConfig.LoadBalancer.Enabled, requestedConfig.LoadBalancer.Enabled, mergedConfig); err != nil {
			return response.InternalError(fmt.Errorf("failed to reconcile load-balancer: %w", err))
		}
	}

	if !requestedConfig.MetricsServer.Empty() {
		if err := component.ReconcileMetricsServerComponent(r.Context(), snap, oldConfig.MetricsServer.Enabled, requestedConfig.MetricsServer.Enabled, mergedConfig); err != nil {
			return response.InternalError(fmt.Errorf("failed to reconcile load-balancer: %w", err))
		}
	}

	return response.SyncResponse(true, &api.UpdateClusterConfigResponse{})
}

<<<<<<< HEAD
func getClusterConfig(s *state.State, r *http.Request) response.Response {
	config, err := utils.GetClusterConfig(r.Context(), s)
=======
func (e *Endpoints) getClusterConfig(s *state.State, r *http.Request) response.Response {
	userFacing, err := utils.GetUserFacingClusterConfig(r.Context(), s)
>>>>>>> 2c90ea29
	if err != nil {
		return response.InternalError(fmt.Errorf("failed to retrieve cluster configuration: %w", err))
	}

	result := api.GetClusterConfigResponse{
		Config: types.ClusterConfigToUserFacing(config),
	}
	return response.SyncResponse(true, &result)
}<|MERGE_RESOLUTION|>--- conflicted
+++ resolved
@@ -19,93 +19,7 @@
 	"github.com/canonical/microcluster/state"
 )
 
-<<<<<<< HEAD
-func putClusterConfig(s *state.State, r *http.Request) response.Response {
-=======
-func validateConfig(oldConfig types.ClusterConfig, newConfig types.ClusterConfig) error {
-	// If load-balancer, ingress or gateway gets enabled=true,
-	// the request should fail if network.enabled is not true
-	if !vals.OptionalBool(newConfig.Network.Enabled, false) {
-		if !vals.OptionalBool(oldConfig.Ingress.Enabled, false) && vals.OptionalBool(newConfig.Ingress.Enabled, false) {
-			return fmt.Errorf("ingress requires network to be enabled")
-		}
-
-		if !vals.OptionalBool(oldConfig.Gateway.Enabled, false) && vals.OptionalBool(newConfig.Gateway.Enabled, false) {
-			return fmt.Errorf("gateway requires network to be enabled")
-		}
-
-		if !vals.OptionalBool(oldConfig.LoadBalancer.Enabled, false) && vals.OptionalBool(newConfig.LoadBalancer.Enabled, false) {
-			return fmt.Errorf("load-balancer requires network to be enabled")
-		}
-	}
-
-	// dns.service-ip should be in IP format and in service CIDR
-	if newConfig.Kubelet.ClusterDNS != "" && net.ParseIP(newConfig.Kubelet.ClusterDNS) == nil {
-		return fmt.Errorf("dns.service-ip must be in valid IP format")
-	}
-
-	// dns.service-ip is not changable if already dns.enabled=true.
-	if vals.OptionalBool(newConfig.DNS.Enabled, false) && vals.OptionalBool(oldConfig.DNS.Enabled, false) {
-		if newConfig.Kubelet.ClusterDNS != oldConfig.Kubelet.ClusterDNS {
-			return fmt.Errorf("dns.service-ip can not be changed after dns is enabled")
-		}
-	}
-
-	// load-balancer.bgp-mode=true should fail if any of the bgp config is empty
-	if vals.OptionalBool(newConfig.LoadBalancer.BGPEnabled, false) {
-		if newConfig.LoadBalancer.BGPLocalASN == 0 {
-			return fmt.Errorf("load-balancer.bgp-local-asn must be set when load-balancer.bgp-mode is enabled")
-		}
-		if newConfig.LoadBalancer.BGPPeerAddress == "" {
-			return fmt.Errorf("load-balancer.bgp-peer-address must be set when load-balancer.bgp-mode is enabled")
-		}
-		if newConfig.LoadBalancer.BGPPeerPort == 0 {
-			return fmt.Errorf("load-balancer.bgp-peer-port must be set when load-balancer.bgp-mode is enabled")
-		}
-		if newConfig.LoadBalancer.BGPPeerASN == 0 {
-			return fmt.Errorf("load-balancer.bgp-peer-asn must be set when load-balancer.bgp-mode is enabled")
-		}
-	}
-
-	// local-storage.local-path should not be changable if local-storage.enabled=true
-	if vals.OptionalBool(newConfig.LocalStorage.Enabled, false) && vals.OptionalBool(oldConfig.LocalStorage.Enabled, false) {
-		if newConfig.LocalStorage.LocalPath != oldConfig.LocalStorage.LocalPath {
-			return fmt.Errorf("local-storage.local-path can not be changed after local-storage is enabled")
-		}
-	}
-
-	// local-storage.reclaim-policy should be one of 3 values
-	switch newConfig.LocalStorage.ReclaimPolicy {
-	case "Retain", "Recycle", "Delete":
-	default:
-		return fmt.Errorf("local-storage.reclaim-policy must be one of: Retain, Recycle, Delete")
-	}
-
-	// local-storage.reclaim-policy should not be changable if local-storage.enabled=true
-	if vals.OptionalBool(newConfig.LocalStorage.Enabled, false) && vals.OptionalBool(oldConfig.LocalStorage.Enabled, false) {
-		if newConfig.LocalStorage.ReclaimPolicy != oldConfig.LocalStorage.ReclaimPolicy {
-			return fmt.Errorf("local-storage.reclaim-policy can not be changed after local-storage is enabled")
-		}
-	}
-
-	// network.enabled=false should not work before load-balancer, ingress and gateway is disabled
-	if vals.OptionalBool(oldConfig.Network.Enabled, false) && !vals.OptionalBool(newConfig.Network.Enabled, false) {
-		if vals.OptionalBool(newConfig.Ingress.Enabled, false) {
-			return fmt.Errorf("ingress must be disabled before network can be disabled")
-		}
-		if vals.OptionalBool(newConfig.Gateway.Enabled, false) {
-			return fmt.Errorf("gateway must be disabled before network can be disabled")
-		}
-		if vals.OptionalBool(newConfig.LoadBalancer.Enabled, false) {
-			return fmt.Errorf("load-balancer must be disabled before network can be disabled")
-		}
-	}
-
-	return nil
-}
-
 func (e *Endpoints) putClusterConfig(s *state.State, r *http.Request) response.Response {
->>>>>>> 2c90ea29
 	var req api.UpdateClusterConfigRequest
 	snap := e.provider.Snap()
 
@@ -209,13 +123,8 @@
 	return response.SyncResponse(true, &api.UpdateClusterConfigResponse{})
 }
 
-<<<<<<< HEAD
-func getClusterConfig(s *state.State, r *http.Request) response.Response {
+func (e *Endpoints) getClusterConfig(s *state.State, r *http.Request) response.Response {
 	config, err := utils.GetClusterConfig(r.Context(), s)
-=======
-func (e *Endpoints) getClusterConfig(s *state.State, r *http.Request) response.Response {
-	userFacing, err := utils.GetUserFacingClusterConfig(r.Context(), s)
->>>>>>> 2c90ea29
 	if err != nil {
 		return response.InternalError(fmt.Errorf("failed to retrieve cluster configuration: %w", err))
 	}
