package api

import (
	"context"
	"database/sql"
	"encoding/json"
	"fmt"
	"net/http"

	api "github.com/canonical/k8s/api/v1"

	"github.com/canonical/k8s/pkg/component"
	"github.com/canonical/k8s/pkg/k8sd/database"
	"github.com/canonical/k8s/pkg/k8sd/types"
	"github.com/canonical/k8s/pkg/snap"
	"github.com/canonical/k8s/pkg/utils"
	"github.com/canonical/k8s/pkg/utils/k8s"
	"github.com/canonical/k8s/pkg/utils/vals"
	"github.com/canonical/lxd/lxd/response"
	"github.com/canonical/microcluster/state"
)

func putClusterConfig(s *state.State, r *http.Request) response.Response {
	var req api.UpdateClusterConfigRequest
	snap := snap.SnapFromContext(s.Context)

	if err := json.NewDecoder(r.Body).Decode(&req); err != nil {
		return response.BadRequest(fmt.Errorf("failed to decode request: %w", err))
	}

	oldConfig, err := utils.GetClusterConfig(r.Context(), s)
	if err != nil {
		return response.InternalError(fmt.Errorf("failed to retrieve cluster configuration: %w", err))
	}

	requestedConfig := types.ClusterConfigFromUserFacing(&req.Config)
	var mergedConfig types.ClusterConfig
	if err := s.Database.Transaction(r.Context(), func(ctx context.Context, tx *sql.Tx) error {
		var err error
		mergedConfig, err = database.SetClusterConfig(ctx, tx, requestedConfig)
		if err != nil {
			return fmt.Errorf("failed to update cluster configuration: %w", err)
		}

		return nil
	}); err != nil {
		return response.InternalError(fmt.Errorf("database transaction to update cluster configuration failed: %w", err))
	}

	if !requestedConfig.Network.Empty() {
		if err := component.ReconcileNetworkComponent(r.Context(), snap, oldConfig.Network.Enabled, requestedConfig.Network.Enabled, mergedConfig); err != nil {
			return response.InternalError(fmt.Errorf("failed to reconcile network: %w", err))
		}
	}

<<<<<<< HEAD
	if !requestedConfig.DNS.Empty() {
		dnsIP, _, err := component.ReconcileDNSComponent(r.Context(), snap, oldConfig.DNS.Enabled, requestedConfig.DNS.Enabled, mergedConfig)
=======
	var dnsIP = newConfig.Kubelet.ClusterDNS
	if req.Config.DNS != nil {
		dnsIP, _, err = component.ReconcileDNSComponent(r.Context(), snap, oldConfig.DNS.Enabled, req.Config.DNS.Enabled, newConfig)
>>>>>>> 5cd57f54
		if err != nil {
			return response.InternalError(fmt.Errorf("failed to reconcile dns: %w", err))
		}

		// If DNS IP is not empty, update cluster configuration
		if dnsIP != "" {
			if err := s.Database.Transaction(r.Context(), func(ctx context.Context, tx *sql.Tx) error {
				mergedConfig, err = database.SetClusterConfig(ctx, tx, types.ClusterConfig{
					Kubelet: types.Kubelet{
						ClusterDNS: vals.Pointer(dnsIP),
					},
				})
				if err != nil {
					return fmt.Errorf("failed to update cluster configuration for dns=%s: %w", dnsIP, err)
				}
				return nil
			}); err != nil {
				return response.InternalError(fmt.Errorf("database transaction to update cluster configuration failed: %w", err))
			}
		}
	}

<<<<<<< HEAD
		var data map[string]string
		if err := mapstructure.Decode(types.NodeConfig{
			ClusterDNS:    mergedConfig.Kubelet.GetClusterDNS(),
			ClusterDomain: mergedConfig.Kubelet.GetClusterDomain(),
		}, &data); err != nil {
			return response.InternalError(fmt.Errorf("failed to encode node config: %w", err))
		}
=======
	cmData := types.MapFromNodeConfig(types.NodeConfig{
		ClusterDNS:    &dnsIP,
		ClusterDomain: &newConfig.Kubelet.ClusterDomain,
	})
>>>>>>> 5cd57f54

	client, err := k8s.NewClient(snap.KubernetesRESTClientGetter(""))
	if err != nil {
		return response.InternalError(fmt.Errorf("failed to create kubernetes client: %w", err))
	}

	if _, err := client.UpdateConfigMap(r.Context(), "kube-system", "k8sd-config", cmData); err != nil {
		return response.InternalError(fmt.Errorf("failed to update node config: %w", err))
	}

	if !requestedConfig.LocalStorage.Empty() {
		if err := component.ReconcileLocalStorageComponent(r.Context(), snap, oldConfig.LocalStorage.Enabled, requestedConfig.LocalStorage.Enabled, mergedConfig); err != nil {
			return response.InternalError(fmt.Errorf("failed to reconcile local-storage: %w", err))
		}
	}

	if !requestedConfig.Gateway.Empty() {
		if err := component.ReconcileGatewayComponent(r.Context(), snap, oldConfig.Gateway.Enabled, requestedConfig.Gateway.Enabled, mergedConfig); err != nil {
			return response.InternalError(fmt.Errorf("failed to reconcile gateway: %w", err))
		}
	}

	if !requestedConfig.Ingress.Empty() {
		if err := component.ReconcileIngressComponent(r.Context(), snap, oldConfig.Ingress.Enabled, requestedConfig.Ingress.Enabled, mergedConfig); err != nil {
			return response.InternalError(fmt.Errorf("failed to reconcile ingress: %w", err))
		}
	}

	if !requestedConfig.LoadBalancer.Empty() {
		if err := component.ReconcileLoadBalancerComponent(r.Context(), snap, oldConfig.LoadBalancer.Enabled, requestedConfig.LoadBalancer.Enabled, mergedConfig); err != nil {
			return response.InternalError(fmt.Errorf("failed to reconcile load-balancer: %w", err))
		}
	}

	if !requestedConfig.MetricsServer.Empty() {
		if err := component.ReconcileMetricsServerComponent(r.Context(), snap, oldConfig.MetricsServer.Enabled, requestedConfig.MetricsServer.Enabled, mergedConfig); err != nil {
			return response.InternalError(fmt.Errorf("failed to reconcile load-balancer: %w", err))
		}
	}

	return response.SyncResponse(true, &api.UpdateClusterConfigResponse{})
}

func getClusterConfig(s *state.State, r *http.Request) response.Response {
	config, err := utils.GetClusterConfig(r.Context(), s)
	if err != nil {
		return response.InternalError(fmt.Errorf("failed to retrieve cluster configuration: %w", err))
	}

	result := api.GetClusterConfigResponse{
		Config: types.ClusterConfigToUserFacing(config),
	}
	return response.SyncResponse(true, &result)
}<|MERGE_RESOLUTION|>--- conflicted
+++ resolved
@@ -53,14 +53,8 @@
 		}
 	}
 
-<<<<<<< HEAD
 	if !requestedConfig.DNS.Empty() {
 		dnsIP, _, err := component.ReconcileDNSComponent(r.Context(), snap, oldConfig.DNS.Enabled, requestedConfig.DNS.Enabled, mergedConfig)
-=======
-	var dnsIP = newConfig.Kubelet.ClusterDNS
-	if req.Config.DNS != nil {
-		dnsIP, _, err = component.ReconcileDNSComponent(r.Context(), snap, oldConfig.DNS.Enabled, req.Config.DNS.Enabled, newConfig)
->>>>>>> 5cd57f54
 		if err != nil {
 			return response.InternalError(fmt.Errorf("failed to reconcile dns: %w", err))
 		}
@@ -83,20 +77,10 @@
 		}
 	}
 
-<<<<<<< HEAD
-		var data map[string]string
-		if err := mapstructure.Decode(types.NodeConfig{
-			ClusterDNS:    mergedConfig.Kubelet.GetClusterDNS(),
-			ClusterDomain: mergedConfig.Kubelet.GetClusterDomain(),
-		}, &data); err != nil {
-			return response.InternalError(fmt.Errorf("failed to encode node config: %w", err))
-		}
-=======
-	cmData := types.MapFromNodeConfig(types.NodeConfig{
-		ClusterDNS:    &dnsIP,
-		ClusterDomain: &newConfig.Kubelet.ClusterDomain,
-	})
->>>>>>> 5cd57f54
+	cmData, err := mergedConfig.Kubelet.ToConfigMap()
+	if err != nil {
+		return response.InternalError(fmt.Errorf("failed to format kubelet configmap data: %w", err))
+	}
 
 	client, err := k8s.NewClient(snap.KubernetesRESTClientGetter(""))
 	if err != nil {
