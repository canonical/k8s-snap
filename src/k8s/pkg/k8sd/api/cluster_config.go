--- conflicted
+++ resolved
@@ -60,7 +60,6 @@
 			return response.InternalError(fmt.Errorf("failed to reconcile dns: %w", err))
 		}
 
-<<<<<<< HEAD
 		// If DNS IP is not empty, update cluster configuration
 		if dnsIP != "" {
 			if err := s.Database.Transaction(r.Context(), func(ctx context.Context, tx *sql.Tx) error {
@@ -74,13 +73,6 @@
 					return fmt.Errorf("failed to update cluster configuration for dns=%s: %w", dnsIP, err)
 				}
 				return nil
-=======
-		if err := s.Database.Transaction(r.Context(), func(ctx context.Context, tx *sql.Tx) error {
-			if err := database.SetClusterConfig(ctx, tx, types.ClusterConfig{
-				Kubelet: types.Kubelet{
-					ClusterDNS: dnsIP,
-				},
->>>>>>> 2ef77f69
 			}); err != nil {
 				return response.InternalError(fmt.Errorf("database transaction to update cluster configuration failed: %w", err))
 			}
@@ -88,8 +80,8 @@
 
 		var data map[string]string
 		if err := mapstructure.Decode(types.NodeConfig{
-			ClusterDNS:    dnsIP,
-			ClusterDomain: newConfig.Kubelet.ClusterDomain,
+			ClusterDNS:    mergedConfig.Kubelet.GetClusterDNS(),
+			ClusterDomain: mergedConfig.Kubelet.GetClusterDomain(),
 		}, &data); err != nil {
 			return response.InternalError(fmt.Errorf("failed to encode node config: %w", err))
 		}
