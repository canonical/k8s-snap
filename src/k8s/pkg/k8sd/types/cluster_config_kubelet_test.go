--- conflicted
+++ resolved
@@ -2,14 +2,11 @@
 
 import (
 	"crypto/rand"
-<<<<<<< HEAD
 	"crypto/rsa"
-=======
-	"github.com/canonical/k8s/pkg/utils"
->>>>>>> b90c1bfe
 	"testing"
 
 	"github.com/canonical/k8s/pkg/k8sd/types"
+	"github.com/canonical/k8s/pkg/utils"
 	. "github.com/onsi/gomega"
 )
 
