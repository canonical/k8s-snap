--- conflicted
+++ resolved
@@ -139,51 +139,6 @@
 	return nil
 }
 
-<<<<<<< HEAD
-// GetServiceArgument returns the value from `--argument=value` in a service arguments file.
-func GetServiceArgument(service string, argument string) (string, error) {
-	re := regexp.MustCompile(fmt.Sprintf("%s=(.+)", argument))
-
-	b, err := os.ReadFile(SnapDataPath("args", service)) // just pass the file name
-	if err != nil {
-		return "", fmt.Errorf("failed to read args file: %w", err)
-	}
-
-	matches := re.FindStringSubmatch(string(b))
-
-	if len(matches) < 2 {
-		return "", fmt.Errorf("failed to find argument in args file: %w", err)
-	}
-
-	return matches[1], nil
-}
-
-// UpdateServiceArgs updates the value of an argument in a service arguments file.
-func UpdateServiceArgs(argument, value, service string) error {
-	argument = "--" + argument
-	configFile := SnapDataPath("args", service)
-	replaceLine := argument + "=" + value
-
-	fileContent, err := os.ReadFile(configFile)
-	if err != nil {
-		if os.IsNotExist(err) {
-			return os.WriteFile(configFile, []byte(replaceLine+"\n"), 0o644)
-		}
-		return fmt.Errorf("failed to read %s config file: %w", service, err)
-	}
-
-	regexPattern := regexp.MustCompile(`(?m)^` + regexp.QuoteMeta(argument) + `=.*$`)
-	if regexPattern.Match(fileContent) {
-		fileContent = regexPattern.ReplaceAll(fileContent, []byte(replaceLine))
-	} else {
-		fileContent = append(fileContent, []byte(replaceLine+"\n")...)
-	}
-
-	return os.WriteFile(configFile, fileContent, 0o644)
-}
-
-=======
->>>>>>> 27182934
 // CopyDirectory recursively copies files and directories from the given srcDir.
 //
 // https://stackoverflow.com/a/56314145
