--- conflicted
+++ resolved
@@ -172,7 +172,6 @@
 		result.WriteString("  spare-nodes: none\n")
 	}
 
-<<<<<<< HEAD
 	return result.String()
 }
 
@@ -202,38 +201,9 @@
 	result.WriteString(c.datastoreToString())
 
 	// Config
-	printedConfig := UserFacingClusterConfig{}
-	if c.Config.Network != nil && c.Config.Network.Enabled != nil && *c.Config.Network.Enabled {
-		printedConfig.Network = c.Config.Network
-	}
-	if c.Config.DNS != nil && c.Config.DNS.Enabled != nil && *c.Config.DNS.Enabled {
-		printedConfig.DNS = c.Config.DNS
-	}
-	if c.Config.Ingress != nil && c.Config.Ingress.Enabled != nil && *c.Config.Ingress.Enabled {
-		printedConfig.Ingress = c.Config.Ingress
-	}
-	if c.Config.LoadBalancer != nil && c.Config.LoadBalancer.Enabled != nil && *c.Config.LoadBalancer.Enabled {
-		printedConfig.LoadBalancer = c.Config.LoadBalancer
-	}
-	if c.Config.LocalStorage != nil && c.Config.LocalStorage.Enabled != nil && *c.Config.LocalStorage.Enabled {
-		printedConfig.LocalStorage = c.Config.LocalStorage
-	}
-	if c.Config.Gateway != nil && c.Config.Gateway.Enabled != nil && *c.Config.Gateway.Enabled {
-		printedConfig.Gateway = c.Config.Gateway
-	}
-	if c.Config.MetricsServer != nil && c.Config.MetricsServer.Enabled != nil && *c.Config.MetricsServer.Enabled {
-		printedConfig.MetricsServer = c.Config.MetricsServer
-	}
-
-	b, _ := yaml.Marshal(printedConfig)
-	// If no config is set the marshalling will return {}
-	if s := string(b); s != "{}\n" {
-		result.WriteString("\n")
-=======
 	var emptyConfig UserFacingClusterConfig
 	if c.Config != emptyConfig {
 		b, _ := yaml.Marshal(c.Config)
->>>>>>> e6227daf
 		result.WriteString(string(b))
 	}
 	return result.String()
