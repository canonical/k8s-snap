--- conflicted
+++ resolved
@@ -95,11 +95,8 @@
 		xPrintShimPidsCmd,
 		newXSnapdConfigCmd(env),
 		newXWaitForCmd(env),
-<<<<<<< HEAD
+		newListImagesCmd(env),
 		newXCleanupCmd(env),
-=======
-		newListImagesCmd(env),
->>>>>>> 15c26a55
 	)
 
 	cmd.DisableAutoGenTag = true
