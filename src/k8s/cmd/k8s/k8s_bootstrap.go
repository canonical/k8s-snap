package k8s

import (
	"bufio"
	"context"
	"fmt"
	"os"
	"slices"
	"strings"
	"time"

	apiv1 "github.com/canonical/k8s/api/v1"
	"github.com/canonical/k8s/cmd/k8s/errors"
	"github.com/canonical/k8s/pkg/utils"
	"github.com/spf13/cobra"
	"gopkg.in/yaml.v2"
)

var (
	bootstrapCmdOpts struct {
		interactive bool
		config      string // yaml config filename
		timeout     time.Duration
	}

	bootstrapCmdErrorMsgs = map[error]string{
		apiv1.ErrUnknown:             "An unknown error occured while bootstrapping the cluster:\n",
		apiv1.ErrAlreadyBootstrapped: "K8s cluster already bootstrapped.",
	}
	bootstrappableComponents = []string{"network", "dns", "gateway", "ingress", "local-storage", "load-balancer", "metrics-server"}
)

func newBootstrapCmd() *cobra.Command {
	bootstrapCmd := &cobra.Command{
		Use:     "bootstrap",
		Short:   "Bootstrap a k8s cluster on this node.",
		Long:    "Initialize the necessary folders, permissions, service arguments, certificates and start up the Kubernetes services.",
		PreRunE: chainPreRunHooks(hookSetupClient),
		RunE: func(cmd *cobra.Command, args []string) (err error) {
			defer errors.Transform(&err, bootstrapCmdErrorMsgs)

			if k8sdClient.IsBootstrapped(cmd.Context()) {
				return apiv1.ErrAlreadyBootstrapped
			}

			config := apiv1.BootstrapConfig{}
			if bootstrapCmdOpts.interactive {
				config = getConfigInteractively()
			} else {
				config.SetDefaults()
			}
			const minTimeout = 3 * time.Second
			if bootstrapCmdOpts.timeout < minTimeout {
				cmd.PrintErrf("Timeout %v is less than minimum of %v. Using the minimum %v instead.\n", bootstrapCmdOpts.timeout, minTimeout, minTimeout)
				bootstrapCmdOpts.timeout = minTimeout
			}

<<<<<<< HEAD
			bootstrapConfig := apiv1.BootstrapConfig{}
			if bootstrapCmdOpts.interactive && bootstrapCmdOpts.config != "" {
				return fmt.Errorf("failed to bootstrap cluster: cannot use both --interactive and --config flags at the same time")
			}

			if bootstrapCmdOpts.interactive {
				bootstrapConfig = getConfigInteractively(cmd.Context())
			} else if bootstrapCmdOpts.config != "" {
				bootstrapConfig, err = getConfigFromYaml(bootstrapCmdOpts.config)
				if err != nil {
					return fmt.Errorf("failed to bootstrap cluster: %w", err)
				}
			} else {
				bootstrapConfig.SetDefaults()
			}

			fmt.Println("Bootstrapping the cluster. This may take some time, please wait.")
			cluster, err := k8sdClient.Bootstrap(cmd.Context(), bootstrapConfig)
=======
			timeoutCtx, cancel := context.WithTimeout(cmd.Context(), bootstrapCmdOpts.timeout)
			defer cancel()

			fmt.Println("Bootstrapping the cluster. This may take some time, please wait.")
			cluster, err := k8sdClient.Bootstrap(timeoutCtx, config)
>>>>>>> 59e5d4b0
			if err != nil {
				return fmt.Errorf("failed to bootstrap cluster: %w", err)
			}

			fmt.Printf("Cluster services have started on %q.\nPlease allow some time for initial Kubernetes node registration.\n", cluster.Name)
			return nil
		},
	}

	bootstrapCmd.PersistentFlags().BoolVar(&bootstrapCmdOpts.interactive, "interactive", false, "Interactively configure the most important cluster options.")
	bootstrapCmd.PersistentFlags().DurationVar(&bootstrapCmdOpts.timeout, "timeout", 90*time.Second, "The max time to wait for k8s to bootstrap.")

	return bootstrapCmd
}

<<<<<<< HEAD
func getConfigFromYaml(filePath string) (apiv1.BootstrapConfig, error) {
	config := apiv1.BootstrapConfig{}
	config.SetDefaults()

	// Read the yaml file
	yamlContent, err := os.ReadFile(filePath)
	if err != nil {
		return config, fmt.Errorf("failed to read YAML config file: %w", err)
	}
	// Parse the yaml file
	err = yaml.Unmarshal(yamlContent, &config)
	if err != nil {
		return config, fmt.Errorf("failed to parse YAML config file: %w", err)
	}

	return config, nil
}

func getConfigInteractively(ctx context.Context) apiv1.BootstrapConfig {
=======
func getConfigInteractively() apiv1.BootstrapConfig {
>>>>>>> 59e5d4b0
	config := apiv1.BootstrapConfig{}
	config.SetDefaults()

	components := askQuestion(
		"Which components would you like to enable?",
		bootstrappableComponents,
		strings.Join(config.Components, ", "),
		nil,
	)
	config.Components = strings.Split(components, ",")

	config.ClusterCIDR = askQuestion("Please set the Cluster CIDR:", nil, config.ClusterCIDR, nil)

	rbac := askBool("Enable Role Based Access Control (RBAC)?", []string{"yes", "no"}, "yes")
	*config.EnableRBAC = rbac
	return config
}

// askQuestion will ask the user for input.
// askQuestion will keep asking if the input is not valid.
// askQuestion will remove all whitespaces and capitalization of the input.
// customErr can be used to provide extra error messages for specific non-valid inputs.
func askQuestion(question string, options []string, defaultVal string, customErr map[string]string) string {
	for {
		q := question
		if options != nil {
			q = fmt.Sprintf("%s (%s)", q, strings.Join(options, ", "))
		}
		if defaultVal != "" {
			q = fmt.Sprintf("%s [%s]:", q, defaultVal)
		}
		q = fmt.Sprintf("%s ", q)

		var s string
		r := bufio.NewReader(os.Stdin)
		for {
			fmt.Fprint(os.Stdout, q)
			s, _ = r.ReadString('\n')
			if s != "" {
				break
			}
		}
		s = strings.ReplaceAll(strings.ToLower(s), " ", "")

		if s == "" {
			return defaultVal
		}

		// Check if the input is valid
		if options != nil || len(options) > 0 {
			valid := true
			sSlice := strings.Split(s, ",")

			for _, element := range sSlice {
				if !slices.Contains(options, element) {
					if msg, ok := customErr[element]; ok {
						fmt.Fprintf(os.Stdout, "  %s\n", msg)
					} else {
						fmt.Fprintf(os.Stdout, "  %q is not a valid option.\n", element)
					}
					valid = false
				}
			}
			if !valid {
				continue
			}
		}
		return s
	}
}

// askBool asks a question and expect a yes/no answer.
func askBool(question string, options []string, defaultVal string) bool {
	for {
		answer := askQuestion(question, options, defaultVal, nil)

		if utils.ValueInSlice(strings.ToLower(answer), []string{"yes", "y"}) {
			return true
		} else if utils.ValueInSlice(strings.ToLower(answer), []string{"no", "n"}) {
			return false
		}

		fmt.Fprintf(os.Stderr, "Invalid input, try again.\n\n")
	}
}<|MERGE_RESOLUTION|>--- conflicted
+++ resolved
@@ -43,26 +43,13 @@
 				return apiv1.ErrAlreadyBootstrapped
 			}
 
-			config := apiv1.BootstrapConfig{}
-			if bootstrapCmdOpts.interactive {
-				config = getConfigInteractively()
-			} else {
-				config.SetDefaults()
-			}
-			const minTimeout = 3 * time.Second
-			if bootstrapCmdOpts.timeout < minTimeout {
-				cmd.PrintErrf("Timeout %v is less than minimum of %v. Using the minimum %v instead.\n", bootstrapCmdOpts.timeout, minTimeout, minTimeout)
-				bootstrapCmdOpts.timeout = minTimeout
-			}
-
-<<<<<<< HEAD
 			bootstrapConfig := apiv1.BootstrapConfig{}
 			if bootstrapCmdOpts.interactive && bootstrapCmdOpts.config != "" {
 				return fmt.Errorf("failed to bootstrap cluster: cannot use both --interactive and --config flags at the same time")
 			}
 
 			if bootstrapCmdOpts.interactive {
-				bootstrapConfig = getConfigInteractively(cmd.Context())
+				bootstrapConfig = getConfigInteractively()
 			} else if bootstrapCmdOpts.config != "" {
 				bootstrapConfig, err = getConfigFromYaml(bootstrapCmdOpts.config)
 				if err != nil {
@@ -72,15 +59,16 @@
 				bootstrapConfig.SetDefaults()
 			}
 
-			fmt.Println("Bootstrapping the cluster. This may take some time, please wait.")
-			cluster, err := k8sdClient.Bootstrap(cmd.Context(), bootstrapConfig)
-=======
+			const minTimeout = 3 * time.Second
+			if bootstrapCmdOpts.timeout < minTimeout {
+				cmd.PrintErrf("Timeout %v is less than minimum of %v. Using the minimum %v instead.\n", bootstrapCmdOpts.timeout, minTimeout, minTimeout)
+				bootstrapCmdOpts.timeout = minTimeout
+			}
 			timeoutCtx, cancel := context.WithTimeout(cmd.Context(), bootstrapCmdOpts.timeout)
 			defer cancel()
 
 			fmt.Println("Bootstrapping the cluster. This may take some time, please wait.")
-			cluster, err := k8sdClient.Bootstrap(timeoutCtx, config)
->>>>>>> 59e5d4b0
+			cluster, err := k8sdClient.Bootstrap(timeoutCtx, bootstrapConfig)
 			if err != nil {
 				return fmt.Errorf("failed to bootstrap cluster: %w", err)
 			}
@@ -96,7 +84,6 @@
 	return bootstrapCmd
 }
 
-<<<<<<< HEAD
 func getConfigFromYaml(filePath string) (apiv1.BootstrapConfig, error) {
 	config := apiv1.BootstrapConfig{}
 	config.SetDefaults()
@@ -115,10 +102,7 @@
 	return config, nil
 }
 
-func getConfigInteractively(ctx context.Context) apiv1.BootstrapConfig {
-=======
 func getConfigInteractively() apiv1.BootstrapConfig {
->>>>>>> 59e5d4b0
 	config := apiv1.BootstrapConfig{}
 	config.SetDefaults()
 
