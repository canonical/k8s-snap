package k8s

import (
	"context"
	"fmt"
	"strings"

	api "github.com/canonical/k8s/api/v1"
	"github.com/canonical/k8s/pkg/k8s/client"
	"github.com/spf13/cobra"
)

<<<<<<< HEAD
type disableFunc func(ctx context.Context, client *client.Client) error

var disableActions = map[string]disableFunc{
	"dns":     disableDns,
	"network": disableNetwork,
}

func init() {
	disableCmd := &cobra.Command{
=======
var (
	disableCmd = &cobra.Command{
>>>>>>> a489107f
		Use:       "disable <component>",
		Short:     "Disable a specific component in the cluster",
		Long:      fmt.Sprintf("Disable one of the specific components: %s.", strings.Join(componentList, ",")),
		Args:      cobra.MatchAll(cobra.ExactArgs(1), cobra.OnlyValidArgs),
		ValidArgs: componentList,
		RunE: func(cmd *cobra.Command, args []string) error {
			name := args[0]

			client, err := client.NewClient(cmd.Context(), client.ClusterOpts{
				StorageDir: clusterCmdOpts.storageDir,
				Verbose:    rootCmdOpts.logVerbose,
				Debug:      rootCmdOpts.logDebug,
			})
			if err != nil {
				return fmt.Errorf("failed to create client: %w", err)
			}

			action, ok := disableActions[name]
			if !ok {
				return fmt.Errorf("unsupported component: %s", name)
			}

			err = action(cmd.Context(), client)
			if err != nil {
				return fmt.Errorf("failed to disable %s component: %w", name, err)
			}

			fmt.Printf("Component %q disabled.\n", name)
			return nil
		},
	}
)

func init() {
	rootCmd.AddCommand(disableCmd)
}

func disableDns(ctx context.Context, client *client.Client) error {
	request := api.UpdateDNSComponentRequest{
		Status: api.ComponentDisable,
	}
	return client.UpdateDNSComponent(ctx, request)
}

func disableNetwork(ctx context.Context, client *client.Client) error {
	request := api.UpdateNetworkComponentRequest{
		Status: api.ComponentDisable,
	}
	return client.UpdateNetworkComponent(ctx, request)
}<|MERGE_RESOLUTION|>--- conflicted
+++ resolved
@@ -10,7 +10,6 @@
 	"github.com/spf13/cobra"
 )
 
-<<<<<<< HEAD
 type disableFunc func(ctx context.Context, client *client.Client) error
 
 var disableActions = map[string]disableFunc{
@@ -18,44 +17,38 @@
 	"network": disableNetwork,
 }
 
-func init() {
-	disableCmd := &cobra.Command{
-=======
-var (
-	disableCmd = &cobra.Command{
->>>>>>> a489107f
-		Use:       "disable <component>",
-		Short:     "Disable a specific component in the cluster",
-		Long:      fmt.Sprintf("Disable one of the specific components: %s.", strings.Join(componentList, ",")),
-		Args:      cobra.MatchAll(cobra.ExactArgs(1), cobra.OnlyValidArgs),
-		ValidArgs: componentList,
-		RunE: func(cmd *cobra.Command, args []string) error {
-			name := args[0]
+var disableCmd = &cobra.Command{
+	Use:       "disable <component>",
+	Short:     "Disable a specific component in the cluster",
+	Long:      fmt.Sprintf("Disable one of the specific components: %s.", strings.Join(componentList, ",")),
+	Args:      cobra.MatchAll(cobra.ExactArgs(1), cobra.OnlyValidArgs),
+	ValidArgs: componentList,
+	RunE: func(cmd *cobra.Command, args []string) error {
+		name := args[0]
 
-			client, err := client.NewClient(cmd.Context(), client.ClusterOpts{
-				StorageDir: clusterCmdOpts.storageDir,
-				Verbose:    rootCmdOpts.logVerbose,
-				Debug:      rootCmdOpts.logDebug,
-			})
-			if err != nil {
-				return fmt.Errorf("failed to create client: %w", err)
-			}
+		client, err := client.NewClient(cmd.Context(), client.ClusterOpts{
+			StorageDir: clusterCmdOpts.storageDir,
+			Verbose:    rootCmdOpts.logVerbose,
+			Debug:      rootCmdOpts.logDebug,
+		})
+		if err != nil {
+			return fmt.Errorf("failed to create client: %w", err)
+		}
 
-			action, ok := disableActions[name]
-			if !ok {
-				return fmt.Errorf("unsupported component: %s", name)
-			}
+		action, ok := disableActions[name]
+		if !ok {
+			return fmt.Errorf("unsupported component: %s", name)
+		}
 
-			err = action(cmd.Context(), client)
-			if err != nil {
-				return fmt.Errorf("failed to disable %s component: %w", name, err)
-			}
+		err = action(cmd.Context(), client)
+		if err != nil {
+			return fmt.Errorf("failed to disable %s component: %w", name, err)
+		}
 
-			fmt.Printf("Component %q disabled.\n", name)
-			return nil
-		},
-	}
-)
+		fmt.Printf("Component %q disabled.\n", name)
+		return nil
+	},
+}
 
 func init() {
 	rootCmd.AddCommand(disableCmd)
