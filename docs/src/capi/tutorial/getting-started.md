# Cluster provisioning with CAPI and Canonical K8s

This guide covers how to deploy a {{product}} multi-node cluster
using Cluster API (CAPI).

## Install `clusterctl`

The `clusterctl` CLI tool manages the lifecycle of a Cluster API management
cluster. To install it, follow the [upstream instructions]. Typically, this
involves fetching the executable that matches your hardware architecture and
placing it in your PATH. For example, at the time this guide was written,
for `amd64` you would run:

```
curl -L https://github.com/kubernetes-sigs/cluster-api/releases/download/v1.7.3/clusterctl-linux-amd64 -o clusterctl
sudo install -o root -g root -m 0755 clusterctl /usr/local/bin/clusterctl
```

### Configure clusterctl

<<<<<<< HEAD
`clusterctl` contains a list of default providers. Right now, Canonical
Kubernetes is not yet part of that list. To make `clusterctl` aware of the
Canonical K8s providers, we need to add canonical providers to configuration
file. Edit `~/.cluster-api/clusterctl.yaml` and add the following:
=======
`clusterctl` contains a list of default providers. Right now, {{product}} is
not part of that list. To make `clusterctl` aware of the new 
providers, we need to add a clusterctl configuration file.
>>>>>>> c256eaa5

```
providers:
  - name: ck8s
    type: BootstrapProvider
    url: "https://github.com/canonical/cluster-api-k8s/releases/latest/download/bootstrap-components.yaml"
  - name: ck8s
    type: ControlPlaneProvider
    url: "https://github.com/canonical/cluster-api-k8s/releases/latest/download/control-plane-components.yaml"
    type: "ControlPlaneProvider"
```

### Set up a management cluster

The management cluster hosts the CAPI providers. You can use Canonical
Kubernetes as a management cluster:

```
sudo snap install k8s --classic --edge
sudo k8s bootstrap
sudo k8s status --wait-ready
mkdir -p ~/.kube/
sudo k8s config > ~/.kube/config
```

When setting up the management cluster, place its kubeconfig under
`~/.kube/config` so other tools such as `clusterctl` can discover and interact
with it.

### Prepare the infrastructure provider

Before generating a cluster, you need to configure the infrastructure provider.
Each provider has its own prerequisites. Please follow the instructions
for your provider:

`````{tabs}
````{group-tab} AWS

The AWS infrastructure provider requires the `clusterawsadm` tool to be
installed:

```
curl -L https://github.com/kubernetes-sigs/cluster-api-provider-aws/releases/download/v2.5.2/clusterawsadm-linux-amd64 -o clusterawsadm
chmod +x clusterawsadm
sudo mv clusterawsadm /usr/local/bin
```

`clusterawsadm` helps you bootstrapping the AWS environment that CAPI will use
It will also create the necessary IAM roles for you.

Start by setting up environment variables defining the AWS account to use, if
these are not already defined:

```
export AWS_REGION=<your-region-eg-us-east-1>
export AWS_ACCESS_KEY_ID=<your-access-key>
export AWS_SECRET_ACCESS_KEY=<your-secret-access-key>
```

If you are using multi-factor authentication, you will also need:

```
export AWS_SESSION_TOKEN=<session-token>
```

`clusterawsadm` uses these details to create a [CloudFormation] stack in your
AWS account with the correct [IAM] resources:

```
clusterawsadm bootstrap iam create-cloudformation-stack
```

The credentials need to be encoded and stored as a Kubernetes secret:

```
export AWS_B64ENCODED_CREDENTIALS=$(clusterawsadm bootstrap credentials encode-as-profile)
```

You are now all set to deploy the AWS CAPI infrastructure provider.
````

````{group-tab} MAAS
Start by setting up environment variables to allow access to MAAS:

```
export MAAS_API_KEY="<maas-api-key>"
export MAAS_ENDPOINT="http://<maas-endpoint>/MAAS"
export MAAS_DNS_DOMAIN="<maas-dns-domain>"
```
The MAAS infrastructure provider uses these credentials to deploy machines,
create DNS records and perform various other operations for workload clusters.

```{warning}
The management cluster needs to resolve DNS records from the MAAS domain, 
therefore it should be deployed on a MAAS machine.
```

Define further environment variables for the machine image and minimum compute
resources of the control plane and worker nodes:

```
export CONTROL_PLANE_MACHINE_MINCPU="1"
export CONTROL_PLANE_MACHINE_MINMEMORY="2048"
export CONTROL_PLANE_MACHINE_IMAGE="ubuntu"

export WORKER_MACHINE_MINCPU="1"
export WORKER_MACHINE_MINMEMORY="2048"
export WORKER_MACHINE_IMAGE="ubuntu"
```

```{note}
The minimum resource variables are used to select machines with resources more
than or equal to the provided values.
```

Optional environment variables can be defined for specifying resource pools
and machine tags:

```
# (optional) Configure resource pools for control plane and worker machines
# export CONTROL_PLANE_MACHINE_RESOURCEPOOL="kvm-pool"
# export WORKER_MACHINE_RESOURCEPOOL="bare-metal-pool"

# (optional) Configure (comma-separated) tags for control plane and worker machines
# export CONTROL_PLANE_MACHINE_TAGS="control-plane,controller"
# export WORKER_MACHINE_TAGS="worker,compute"
```

You are now all set to deploy the MAAS CAPI infrastructure provider.
````
`````

### Initialise the management cluster

To initialise the management cluster with the latest released version of the
providers and the infrastructure of your choice:

```
clusterctl init --bootstrap ck8s --control-plane ck8s -i <infra-provider-of-choice>
```

### Generate a cluster spec manifest

Once the bootstrap and control-plane controllers are up and running, you can
apply the cluster manifests with the specifications of the cluster you want to
provision.

You can generate a cluster manifest for a selected set of commonly used
infrastructures via templates provided by the {{product}} team.
Ensure you have initialized the desired infrastructure provider and fetch
the {{product}} provider repository:

```
git clone https://github.com/canonical/cluster-api-k8s
```

Review the list of variables needed for the cluster template:

```
cd cluster-api-k8s
export CLUSTER_NAME=yourk8scluster
clusterctl generate cluster ${CLUSTER_NAME} --from ./templates/<infrastructure-provider>/cluster-template.yaml --list-variables
```

Set the respective environment variables by editing the rc file as needed
before sourcing it. Then generate the cluster manifest:

```
source ./templates/<infrastructure-provider>/cluster-template.rc
clusterctl generate cluster ${CLUSTER_NAME} --from ./templates/<infrastructure-provider>/cluster-template.yaml > cluster.yaml
```

Each provisioned node is associated with a `CK8sConfig`, through which you can
set the cluster’s properties. Review the available options in the respective
definitions file and edit the cluster manifest (`cluster.yaml` above) to match
your needs.

### Deploy the cluster

To deploy the cluster, run:

```
sudo k8s kubectl apply -f cluster.yaml
```

For an overview of the cluster status, run:

```
clusterctl describe cluster ${CLUSTER_NAME}
```

To get the list of provisioned clusters:

```
sudo k8s kubectl get clusters
```

To see the deployed machines:

```
sudo k8s kubectl get machine
```

After the first control plane node is provisioned, you can get the kubeconfig
of the workload cluster:

```
clusterctl get kubeconfig ${CLUSTER_NAME} ${CLUSTER_NAME}-kubeconfig
```

You can then see the workload nodes using:

```
KUBECONFIG=./kubeconfig sudo k8s kubectl get node
```

### Delete the cluster

To delete a cluster:

```
sudo k8s kubectl delete cluster ${CLUSTER_NAME}
```

<!-- Links -->
[upstream instructions]: https://cluster-api.sigs.k8s.io/user/quick-start#install-clusterctl
[CloudFormation]: https://docs.aws.amazon.com/AWSCloudFormation/latest/UserGuide/Welcome.html
[IAM]: https://docs.aws.amazon.com/IAM/latest/UserGuide/id_roles.html<|MERGE_RESOLUTION|>--- conflicted
+++ resolved
@@ -18,16 +18,11 @@
 
 ### Configure clusterctl
 
-<<<<<<< HEAD
-`clusterctl` contains a list of default providers. Right now, Canonical
-Kubernetes is not yet part of that list. To make `clusterctl` aware of the
-Canonical K8s providers, we need to add canonical providers to configuration
+`clusterctl` contains a list of default providers. Right now, {{product}} is 
+not yet part of that list. To make `clusterctl` aware of the new
+providers, we need to add canonical providers to configuration
 file. Edit `~/.cluster-api/clusterctl.yaml` and add the following:
-=======
-`clusterctl` contains a list of default providers. Right now, {{product}} is
-not part of that list. To make `clusterctl` aware of the new 
-providers, we need to add a clusterctl configuration file.
->>>>>>> c256eaa5
+
 
 ```
 providers:
