--- conflicted
+++ resolved
@@ -142,11 +142,7 @@
         h,
         instance_id,
         ["k8s", "enable", "network"],
-<<<<<<< HEAD
         condition=lambda p: p.returncode == 0,
-=======
-        condition=lambda p: "enabled" in p.stdout.decode(),
->>>>>>> c0bf4265
     )
     LOG.info("Network enabled.")
 
