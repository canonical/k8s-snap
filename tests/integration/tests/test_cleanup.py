#
# Copyright 2024 Canonical, Ltd.
#
import logging
from typing import List

import pytest
from test_util import harness, util

LOG = logging.getLogger(__name__)

CONTAINERD_PATHS = [
    "/etc/containerd",
    "/opt/cni/bin",
    "/run/containerd",
    "/var/lib/containerd",
]


@pytest.mark.node_count(1)
def test_node_cleanup(instances: List[harness.Instance], tmp_path):
    instance = instances[0]
    util.wait_for_dns(instance)
    util.wait_for_network(instance)

    util.remove_k8s_snap(instance)

<<<<<<< HEAD
    util.setup_k8s_snap(instance, tmp_path)
    instance.exec(["k8s", "bootstrap"])
=======
    # Check that the containerd-related folders are removed on snap removal.
    process = instance.exec(
        ["ls", *CONTAINERD_PATHS], capture_output=True, text=True, check=False
    )
    for path in CONTAINERD_PATHS:
        assert f"cannot access '{path}': No such file or directory" in process.stderr
>>>>>>> 376da2ba
<|MERGE_RESOLUTION|>--- conflicted
+++ resolved
@@ -25,14 +25,12 @@
 
     util.remove_k8s_snap(instance)
 
-<<<<<<< HEAD
-    util.setup_k8s_snap(instance, tmp_path)
-    instance.exec(["k8s", "bootstrap"])
-=======
     # Check that the containerd-related folders are removed on snap removal.
     process = instance.exec(
         ["ls", *CONTAINERD_PATHS], capture_output=True, text=True, check=False
     )
     for path in CONTAINERD_PATHS:
         assert f"cannot access '{path}': No such file or directory" in process.stderr
->>>>>>> 376da2ba
+        
+    util.setup_k8s_snap(instance, tmp_path)
+    instance.exec(["k8s", "bootstrap"])
