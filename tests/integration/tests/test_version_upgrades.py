--- conflicted
+++ resolved
@@ -126,10 +126,6 @@
             if channel.startswith("/"):
                 LOG.info("Refreshing k8s snap by path")
                 cmd = ["snap", "install", "--classic", "--dangerous", snap_path]
-<<<<<<< HEAD
-                local_installed = True
-=======
->>>>>>> 37f28161
             else:
                 cmd = [
                     "snap",
@@ -137,30 +133,14 @@
                     config.SNAP_NAME,
                     "--channel",
                     channel,
-<<<<<<< HEAD
-                    "--classic",
-                ]
-
-                # NOTE: (Mateo): Last refresh included a local snap. Allow snapd to amend
-                # the installation and perform an upgrade to a store owned snap.
-                if local_installed:
-                    cmd.insert(-1, "--amend")
-                    local_installed = False
-=======
                     "--amend",
                     "--classic",
                 ]
->>>>>>> 37f28161
 
             instance.exec(cmd)
             util.wait_until_k8s_ready(cp, instances)
             LOG.info(f"Upgraded {instance.id} on channel {channel}")
 
-<<<<<<< HEAD
-        # Set local_installed after all instances have been upgraded.
-        local_installed = True if channel.startswith("/") else False
-=======
->>>>>>> 37f28161
         current_channel = channel
         LOG.info(f"Upgraded all instances to channel {channel}")
 
