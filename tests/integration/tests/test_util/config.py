#
# Copyright 2024 Canonical, Ltd.
#
import os
import platform
from pathlib import Path

DIR = Path(__file__).absolute().parent

# The following defaults are used to define how long to wait for a condition to be met.
DEFAULT_WAIT_RETRIES = int(os.getenv("TEST_DEFAULT_WAIT_RETRIES") or 30)
DEFAULT_WAIT_DELAY_S = int(os.getenv("TEST_DEFAULT_WAIT_DELAY_S") or 5)

MANIFESTS_DIR = DIR / ".." / ".." / "templates"

# ETCD_DIR contains all templates required to setup an etcd database.
ETCD_DIR = MANIFESTS_DIR / "etcd"

# ETCD_URL is the url from which the etcd binaries should be downloaded.
ETCD_URL = os.getenv("ETCD_URL") or "https://github.com/etcd-io/etcd/releases/download"

# ETCD_VERSION is the version of etcd to use.
ETCD_VERSION = os.getenv("ETCD_VERSION") or "v3.4.34"

# FLAVOR is the flavor of the snap to use.
FLAVOR = os.getenv("TEST_FLAVOR") or ""

# SNAP is the absolute path to the snap against which we run the integration tests.
SNAP = os.getenv("TEST_SNAP")

# SNAP_NAME is the name of the snap under test.
SNAP_NAME = os.getenv("TEST_SNAP_NAME") or "k8s"

# SUBSTRATE is the substrate to use for running the integration tests.
# One of 'local' (default), 'lxd', 'juju', or 'multipass'.
SUBSTRATE = os.getenv("TEST_SUBSTRATE") or "local"

# SKIP_CLEANUP can be used to prevent machines to be automatically destroyed
# after the tests complete.
SKIP_CLEANUP = (os.getenv("TEST_SKIP_CLEANUP") or "") == "1"

# INSPECTION_REPORTS_DIR is the directory where inspection reports are stored.
# If empty, no reports are generated.
INSPECTION_REPORTS_DIR = os.getenv("TEST_INSPECTION_REPORTS_DIR")

# LXD_PROFILE_NAME is the profile name to use for LXD containers.
LXD_PROFILE_NAME = os.getenv("TEST_LXD_PROFILE_NAME") or "k8s-integration"

# LXD_PROFILE is the profile to use for LXD containers.
LXD_PROFILE = (
    os.getenv("TEST_LXD_PROFILE")
    or (DIR / ".." / ".." / "lxd-profile.yaml").read_text()
)

# LXD_DUALSTACK_NETWORK is the network to use for LXD containers with dualstack configured.
LXD_DUALSTACK_NETWORK = os.getenv("TEST_LXD_DUALSTACK_NETWORK") or "dualstack-br0"

# LXD_DUALSTACK_PROFILE_NAME is the profile name to use for LXD containers with dualstack configured.
LXD_DUALSTACK_PROFILE_NAME = (
    os.getenv("TEST_LXD_DUALSTACK_PROFILE_NAME") or "k8s-integration-dualstack"
)

# LXD_DUALSTACK_PROFILE is the profile to use for LXD containers with dualstack configured.
LXD_DUALSTACK_PROFILE = (
    os.getenv("TEST_LXD_DUALSTACK_PROFILE")
    or (DIR / ".." / ".." / "lxd-dualstack-profile.yaml").read_text()
)

# LXD_IPV6_NETWORK is the network to use for LXD containers with ipv6-only configured.
LXD_IPV6_NETWORK = os.getenv("TEST_LXD_IPV6_NETWORK") or "ipv6-br0"

# LXD_IPV6_PROFILE_NAME is the profile name to use for LXD containers with ipv6-only configured.
LXD_IPV6_PROFILE_NAME = (
    os.getenv("TEST_LXD_IPV6_PROFILE_NAME") or "k8s-integration-ipv6"
)

# LXD_IPV6_PROFILE is the profile to use for LXD containers with ipv6-only configured.
LXD_IPV6_PROFILE = (
    os.getenv("TEST_LXD_IPV6_PROFILE")
    or (DIR / ".." / ".." / "lxd-ipv6-profile.yaml").read_text()
)

# LXD_IMAGE is the image to use for LXD containers.
LXD_IMAGE = os.getenv("TEST_LXD_IMAGE") or "ubuntu:22.04"

# LXD_SIDELOAD_IMAGES_DIR is an optional directory with OCI images from the host
# that will be mounted at /var/snap/k8s/common/images on the LXD containers.
LXD_SIDELOAD_IMAGES_DIR = os.getenv("TEST_LXD_SIDELOAD_IMAGES_DIR") or ""

# MULTIPASS_IMAGE is the image to use for Multipass VMs.
MULTIPASS_IMAGE = os.getenv("TEST_MULTIPASS_IMAGE") or "22.04"

# MULTIPASS_CPUS is the number of cpus for Multipass VMs.
MULTIPASS_CPUS = os.getenv("TEST_MULTIPASS_CPUS") or "2"

# MULTIPASS_MEMORY is the memory for Multipass VMs.
MULTIPASS_MEMORY = os.getenv("TEST_MULTIPASS_MEMORY") or "2G"

# MULTIPASS_DISK is the disk size for Multipass VMs.
MULTIPASS_DISK = os.getenv("TEST_MULTIPASS_DISK") or "10G"

# JUJU_MODEL is the Juju model to use.
JUJU_MODEL = os.getenv("TEST_JUJU_MODEL")

# JUJU_CONTROLLER is the Juju controller to use.
JUJU_CONTROLLER = os.getenv("TEST_JUJU_CONTROLLER")

# JUJU_CONSTRAINTS is the constraints to use when creating Juju machines.
JUJU_CONSTRAINTS = os.getenv("TEST_JUJU_CONSTRAINTS", "mem=4G cores=2 root-disk=20G")

# JUJU_BASE is the base OS to use when creating Juju machines.
JUJU_BASE = os.getenv("TEST_JUJU_BASE") or "ubuntu@22.04"

# JUJU_MACHINES is a list of existing Juju machines to use.
JUJU_MACHINES = os.getenv("TEST_JUJU_MACHINES") or ""

# A list of space-separated channels for which the upgrade tests should be run in sequential order.
# First entry is the bootstrap channel. Afterwards, upgrades are done in order.
# Alternatively, use 'recent <num> <flavour>' to get the latest <num> channels for <flavour>.
VERSION_UPGRADE_CHANNELS = (
    os.environ.get("TEST_VERSION_UPGRADE_CHANNELS", "").strip().split()
)
<<<<<<< HEAD

# ARCH_MAP is a map changing python architecture naming to common one
ARCH_MAP = {"aarch64": "arm64", "x86_64": "amd64"}

# ARCHITECTURE is an architecture of current machine
ARCHITECTURE = os.getenv("TEST_ARCHITECTURE") or ARCH_MAP.get(platform.machine())

# SONOBUOY_VERSION is version of sonobuoy to use
SONOBUOY_VERSION = os.getenv("TEST_SONOBUOY_VERSION") or "v0.57.2"

# SONOBUOY_TAR_GZ is a full path of sonobuoy to download
SONOBUOY_TAR_GZ = (
    os.getenv("TEST_SONOBUOY_TAR_GZ")
    or f"https://github.com/vmware-tanzu/sonobuoy/releases/download/{SONOBUOY_VERSION}/sonobuoy_{SONOBUOY_VERSION[1: ]}_linux_{ARCHITECTURE}.tar.gz"  # noqa
=======
# A list of space-separated channels for which the strict interface tests should be run in sequential order.
# Alternatively, use 'recent <num> strict' to get the latest <num> channels for strict.
STRICT_INTERFACE_CHANNELS = (
    os.environ.get("TEST_STRICT_INTERFACE_CHANNELS", "").strip().split()
>>>>>>> e30d4ada
)<|MERGE_RESOLUTION|>--- conflicted
+++ resolved
@@ -120,7 +120,11 @@
 VERSION_UPGRADE_CHANNELS = (
     os.environ.get("TEST_VERSION_UPGRADE_CHANNELS", "").strip().split()
 )
-<<<<<<< HEAD
+# A list of space-separated channels for which the strict interface tests should be run in sequential order.
+# Alternatively, use 'recent <num> strict' to get the latest <num> channels for strict.
+STRICT_INTERFACE_CHANNELS = (
+    os.environ.get("TEST_STRICT_INTERFACE_CHANNELS", "").strip().split()
+)
 
 # ARCH_MAP is a map changing python architecture naming to common one
 ARCH_MAP = {"aarch64": "arm64", "x86_64": "amd64"}
@@ -135,10 +139,4 @@
 SONOBUOY_TAR_GZ = (
     os.getenv("TEST_SONOBUOY_TAR_GZ")
     or f"https://github.com/vmware-tanzu/sonobuoy/releases/download/{SONOBUOY_VERSION}/sonobuoy_{SONOBUOY_VERSION[1: ]}_linux_{ARCHITECTURE}.tar.gz"  # noqa
-=======
-# A list of space-separated channels for which the strict interface tests should be run in sequential order.
-# Alternatively, use 'recent <num> strict' to get the latest <num> channels for strict.
-STRICT_INTERFACE_CHANNELS = (
-    os.environ.get("TEST_STRICT_INTERFACE_CHANNELS", "").strip().split()
->>>>>>> e30d4ada
 )