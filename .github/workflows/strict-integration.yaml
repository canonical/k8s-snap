name: Integration Tests (Strict)

on:
  push:
    branches:
      - main
      - 'release-[0-9]+.[0-9]+'
  pull_request:

jobs:
<<<<<<< HEAD
  prepare:
    name: Prepare
    runs-on: ubuntu-latest
    outputs:
      strict: ${{ steps.determine.outputs.strict }}
    steps:
      - name: Harden Runner
        uses: step-security/harden-runner@v2
        with:
          egress-policy: audit
      - name: Determine Strict branch
        id: determine
        env:
          BRANCH: ${{ github.base_ref || github.ref }}
        run: |
          BRANCH=${BRANCH#refs/heads/}  # strip off refs/heads/ if it exists
          if [[ "${BRANCH}" == "main" ]]; then
            echo "strict=autoupdate/strict" >> "$GITHUB_OUTPUT"
          elif [[ "${BRANCH}" =~ "^release-[0-9]+\.[0-9]+$" ]]; then
            echo "strict=${BRANCH}" >> "$GITHUB_OUTPUT"
          else
            echo "Failed to determine matching strict branch for ${BRANCH}"
            echo "strict=" >> $GITHUB_OUTPUT
          fi
=======
>>>>>>> 2b5438e9
  build:
    name: Build
    runs-on: ubuntu-20.04
    steps:
      - name: Harden Runner
        uses: step-security/harden-runner@v2
        with:
          egress-policy: audit
      - name: Checking out repo
        uses: actions/checkout@v4
      - name: Install lxd
        run: |
          sudo lxd init --auto
          sudo usermod --append --groups lxd $USER
          sg lxd -c 'lxc version'
      - name: Install snapcraft
        run: |
          sudo snap install snapcraft --classic
      - name: Apply strict patch
        run: |
          git config --global user.email k8s-bot@canonical.com
          git config --global user.name k8s-bot
          git am ./build-scripts/patches/strict/*.patch
      - name: Build snap
        run: |
          sg lxd -c 'snapcraft --use-lxd'
          mv k8s_*.snap k8s-strict.snap
      - name: Uploading snap
        uses: actions/upload-artifact@v4
        with:
          name: k8s-strict.snap
          path: k8s-strict.snap

  test-integration:
    needs: [ build ]
    name: Test ${{ matrix.os }}
    strategy:
      matrix:
        os: ["ubuntu:20.04"]
    runs-on: ubuntu-20.04
    steps:
      - name: Harden Runner
        uses: step-security/harden-runner@v2
        with:
          egress-policy: audit
      - name: Check out code
        uses: actions/checkout@v4
      - name: Setup Python
        uses: actions/setup-python@v5
        with:
          python-version: '3.8'
      - name: Install tox
        run: pip install tox
      - name: Install lxd
        run: |
          sudo snap refresh lxd --channel 5.19/stable
          sudo lxd init --auto
          sudo usermod --append --groups lxd $USER
          sg lxd -c 'lxc version'
      - name: Download snap
        uses: actions/download-artifact@v4
        with:
          name: k8s-strict.snap
          path: build
      - name: Run end to end tests
        run: |
          export TEST_SNAP="$PWD/build/k8s-strict.snap"
          export TEST_SUBSTRATE=lxd
          export TEST_LXD_IMAGE=${{ matrix.os }}
          cd tests/integration && sg lxd -c 'tox -e integration'<|MERGE_RESOLUTION|>--- conflicted
+++ resolved
@@ -8,33 +8,6 @@
   pull_request:
 
 jobs:
-<<<<<<< HEAD
-  prepare:
-    name: Prepare
-    runs-on: ubuntu-latest
-    outputs:
-      strict: ${{ steps.determine.outputs.strict }}
-    steps:
-      - name: Harden Runner
-        uses: step-security/harden-runner@v2
-        with:
-          egress-policy: audit
-      - name: Determine Strict branch
-        id: determine
-        env:
-          BRANCH: ${{ github.base_ref || github.ref }}
-        run: |
-          BRANCH=${BRANCH#refs/heads/}  # strip off refs/heads/ if it exists
-          if [[ "${BRANCH}" == "main" ]]; then
-            echo "strict=autoupdate/strict" >> "$GITHUB_OUTPUT"
-          elif [[ "${BRANCH}" =~ "^release-[0-9]+\.[0-9]+$" ]]; then
-            echo "strict=${BRANCH}" >> "$GITHUB_OUTPUT"
-          else
-            echo "Failed to determine matching strict branch for ${BRANCH}"
-            echo "strict=" >> $GITHUB_OUTPUT
-          fi
-=======
->>>>>>> 2b5438e9
   build:
     name: Build
     runs-on: ubuntu-20.04
