name: Nightly Latest/Edge Tests

on:
  schedule:
<<<<<<< HEAD
    - cron: '0 0 * * *' # Runs every midnight
  pull_request: # todo remove before merge
=======
    - cron: "0 0 * * *" # Runs every midnight
>>>>>>> e30d4ada

permissions:
  contents: read

jobs:
  test-integration:
    name: Integration Test ${{ matrix.os }} ${{ matrix.arch }} ${{ matrix.release }}
    strategy:
      matrix:
        os: ["ubuntu:20.04", "ubuntu:22.04", "ubuntu:24.04"]
        arch: ["amd64", "arm64"]
        release: ["latest/edge"]
      fail-fast: false # TODO: remove once arm64 works

    runs-on: ${{ matrix.arch == 'arm64' && 'Ubuntu_ARM64_4C_16G_01' || 'ubuntu-20.04' }}

    steps:
      - name: Checking out repo
        uses: actions/checkout@v4
      - name: Install lxd and tox
        run: |
          sudo apt update
          sudo apt install -y tox
          sudo snap refresh lxd --channel 5.21/stable
          sudo lxd init --auto
          sudo usermod --append --groups lxd $USER
          sg lxd -c 'lxc version'
      - name: Create build directory
        run: mkdir -p build
      - name: Install ${{ matrix.release }} k8s snap
        run: |
          cd build
          snap download k8s --channel=${{ matrix.release }} --basename k8s
      - name: Run end to end tests # tox path needs to be specified for arm64
        env:
          TEST_SNAP: ${{ github.workspace }}/build/k8s.snap
          TEST_SUBSTRATE: lxd
          TEST_LXD_IMAGE: ${{ matrix.os }}
          TEST_INSPECTION_REPORTS_DIR: ${{ github.workspace }}/inspection-reports
          TEST_CNCF_E2E: true
          # Test the latest (up to) 6 releases for the flavour
          # TODO(ben): upgrade nightly to run all flavours
          TEST_VERSION_UPGRADE_CHANNELS: "recent 6 classic"
          TEST_STRICT_INTERFACE_CHANNELS: "recent 6 strict"
        run: |
          export PATH="/home/runner/.local/bin:$PATH"
          cd tests/integration && sg lxd -c 'tox -vve integration'
      - name: Prepare inspection reports
        if: failure()
        run: |
          tar -czvf inspection-reports.tar.gz -C ${{ github.workspace }} inspection-reports
          echo "artifact_name=inspection-reports-${{ matrix.os }}-${{ matrix.arch }}" | sed 's/:/-/g' >> $GITHUB_ENV
      - name: Upload inspection report artifact
        if: failure()
        uses: actions/upload-artifact@v4
        with:
          name: ${{ env.artifact_name }}
          path: ${{ github.workspace }}/inspection-reports.tar.gz
      - name: Tmate debugging session
        if: ${{ failure() && github.event_name == 'pull_request' }}
        uses: mxschmitt/action-tmate@v3
        timeout-minutes: 10
      - name: Extract CNCF conformance report
        if: failure()
        working-directory: tests/integration
        run: |
         tar -xf sonobuoy_e2e.tar.gz --one-top-level
         echo "os_dash=${{ matrix.os }}" | sed 's/:/-/g' >> $GITHUB_ENV
      - name: Upload CNCF conformance report artifact
        uses: actions/upload-artifact@v4
        if: failure()
        with:
         name: report_sonobuoy_e2e_${{ github.os_dash }}_${{ matrix.arch }}
         path: tests/integration/sonobuoy_e2e<|MERGE_RESOLUTION|>--- conflicted
+++ resolved
@@ -2,12 +2,8 @@
 
 on:
   schedule:
-<<<<<<< HEAD
-    - cron: '0 0 * * *' # Runs every midnight
+    - cron: "0 0 * * *" # Runs every midnight
   pull_request: # todo remove before merge
-=======
-    - cron: "0 0 * * *" # Runs every midnight
->>>>>>> e30d4ada
 
 permissions:
   contents: read
