--- conflicted
+++ resolved
@@ -19,19 +19,8 @@
       matrix:
         os: ["ubuntu:20.04", "ubuntu:22.04", "ubuntu:24.04"]
         arch: ["amd64", "arm64"]
-<<<<<<< HEAD
         release: ["1.32-classic/edge"]
       fail-fast: false # TODO: remove once arm64 works
-=======
-        channel: ["latest/edge"]
-      fail-fast: false # TODO: remove once we no longer have flaky tests.
-    uses: ./.github/workflows/e2e-tests.yaml
-    with:
-      arch: ${{ matrix.arch }}
-      os: ${{ matrix.os }}
-      channel: ${{ matrix.channel }}
-      test-tags: 'up_to_nightly'
->>>>>>> d7970d87
 
   Trivy:
     permissions:
